# SOME DESCRIPTIVE TITLE.
# Copyright (C) 2012, QGIS project
# This file is distributed under the same license as the QGIS Documentation Project package.
# FIRST AUTHOR <EMAIL@ADDRESS>, YEAR.
#
#, fuzzy
msgid ""
msgstr ""
"Project-Id-Version: QGIS Documentation Project 1.8\n"
"Report-Msgid-Bugs-To: \n"
"POT-Creation-Date: 2013-01-16 00:58\n"
"PO-Revision-Date: YEAR-MO-DA HO:MI+ZONE\n"
"Last-Translator: FULL NAME <EMAIL@ADDRESS>\n"
"Language-Team: LANGUAGE <LL@li.org>\n"
"Language: \n"
"MIME-Version: 1.0\n"
"Content-Type: text/plain; charset=UTF-8\n"
"Content-Transfer-Encoding: 8bit\n"
"X-Language: ja_JP\n"

# 34a65e9f03864d4193fc188d3a477412
#: ../../source/docs/user_manual/introduction/getting_started.rst:11
msgid "Getting Started"
msgstr "はじめましょう"

# 87f1d64f19744acf941868907a96b363
#: ../../source/docs/user_manual/introduction/getting_started.rst:13
msgid ""
"This chapter gives a quick overview of installing |qg|, some sample data "
"from the |qg| web page and running a first and simple session visualizing "
"raster and vector layers."
msgstr ""
<<<<<<< HEAD
"本章では |qg| のインストール,|qg| ウェブページにあるサンプルデータ,最初の実行"
"と,ラスタとベクタのレイヤの表示を行うサンプル実行について説明します."
=======
"本章では |qg| のインストール,|qg| "
"ウェブページにあるサンプルデータ,最初の実行と,ラスタとベクタのレイヤの表示を行うサンプル実行について説明します."
>>>>>>> 98cbb14f

# 7699185198394aae96456172ad821e99
#: ../../source/docs/user_manual/introduction/getting_started.rst:20
msgid "Installation"
msgstr "インストール"

# 35b3b1f1b5ca4855bf640ff0ab4b531c
#: ../../source/docs/user_manual/introduction/getting_started.rst:25
msgid ""
"Installation of |qg| is very simple. Standard installer packages are "
"available for MS Windows and Mac OS X. For many flavors of GNU/Linux binary "
"packages (rpm and deb) or software repositories to add to your installation "
<<<<<<< HEAD
"manager are provided. Get the latest information on binary packages at the |"
"qg| website at http://download.qgis.org."
msgstr ""
"|qg| のインストールはとても簡単です。 MS Windows用とMac OS X用の標準インス"
"トールパッケージがあります. 各種GNU/Linux用バイナリパッケージ(rpmとdeb)とイン"
"ストールマネージャに追加するソフトウェアレポジトリが提供されています. バイナ"
"リパッケージの最新の情報は |qg| ウェブサイト http://qgis.osgeo.org/download/"
"にあります."
=======
"manager are provided. Get the latest information on binary packages at the "
"|qg| website at http://download.qgis.org."
msgstr ""
"|qg| のインストールはとても簡単です。 MS Windows用とMac OS X用の標準インストールパッケージがあります. "
"各種GNU/Linux用バイナリパッケージ(rpmとdeb)とインストールマネージャに追加するソフトウェアレポジトリが提供されています. "
"バイナリパッケージの最新の情報は |qg| ウェブサイト http://qgis.osgeo.org/download/にあります."
>>>>>>> 98cbb14f

# 237288b1880a4e52b54d285b8651fdef
#: ../../source/docs/user_manual/introduction/getting_started.rst:32
msgid "Installation from source"
msgstr "ソースからのインストール"

# fdce8a65d2da4146bd1074d801e8d9f1
#: ../../source/docs/user_manual/introduction/getting_started.rst:34
msgid ""
"If you need to build |qg| from source, please refer to the installation "
"instructions. They are distributed with the |qg| source code in a file "
<<<<<<< HEAD
"called 'INSTALL'. You can also find it online at https://github.com/qgis/"
"Quantum-GIS/blob/master/INSTALL"
msgstr ""
"|qg| をソースからビルドする必要がある場合はインストール手順を参照して下さい."
"それは |qg| ソースコードの `INSTALL` というファイルで配布されています.これと"
"同じものは https://github.com/qgis/QuantumGIS/blob/maste/INSTALL で参照できま"
"す"
=======
"called 'INSTALL'. You can also find it online at "
"https://github.com/qgis/Quantum-GIS/blob/master/INSTALL"
msgstr ""
"|qg| をソースからビルドする必要がある場合はインストール手順を参照して下さい.それは |qg| ソースコードの `INSTALL` "
"というファイルで配布されています.これと同じものは "
"https://github.com/qgis/QuantumGIS/blob/maste/INSTALL で参照できます"
>>>>>>> 98cbb14f

# 498b8129903344b6a713a5d88ffbe388
#: ../../source/docs/user_manual/introduction/getting_started.rst:40
msgid "Installation on external media"
msgstr "外部メディアへのインストール"

# 41ca1b194ca44daab4c90386ee9d27ed
#: ../../source/docs/user_manual/introduction/getting_started.rst:42
msgid ""
"QGIS allows to define a ``--configpath`` option that overrides the default "
"path (e.g. ~/.qgis under Linux) for user configuration and forces QSettings "
"to use this directory, too. This allows users to e.g. carry a QGIS "
"installation on a flash drive together with all plugins and settings."
msgstr ""
<<<<<<< HEAD
"QGIS ではデフォルトの作業環境パス(例. ~/.qgis Linuxの場合) を上書きする ``--"
"configpath`` オプションがあります.ユーザー設定とQSettingsもこのディレクトリに"
"設定されます.たとえばこのオプションを使うとユーザーはQGISのインストレーション"
"をすべての外部プラグインと設定込みでUSBフラッシュメモリ等で持ち運ぶことができ"
"ます."
=======
"QGIS ではデフォルトの作業環境パス(例. ~/.qgis Linuxの場合) を上書きする ``--configpath`` "
"オプションがあります.ユーザー設定とQSettingsもこのディレクトリに設定されます.たとえばこのオプションを使うとユーザーはQGISのインストレーションをすべての外部プラグインと設定込みでUSBフラッシュメモリ等で持ち運ぶことができます."
>>>>>>> 98cbb14f

# 3fb3a4fcbe3044e8917bbe2a5966a338
#: ../../source/docs/user_manual/introduction/getting_started.rst:50
msgid "Sample Data"
msgstr "サンプルデータ"

# bed5319f4f124e3e909905e3b99e449a
#: ../../source/docs/user_manual/introduction/getting_started.rst:55
msgid "The user guide contains examples based on the |qg| sample dataset."
msgstr "ユーザガイドには、QGISサンプルデータセットをもとにした例があります."

# 44413959bf6b4e2ba7e88ccfa018c49c
#: ../../source/docs/user_manual/introduction/getting_started.rst:57
msgid ""
"|win| The Windows installer has an option to download the |qg| sample "
"dataset. If checked, the data will be downloaded to your :file:`My "
"Documents` folder and placed in a folder called :file:`GIS Database`. You "
"may use Windows Explorer to move this folder to any convenient location. If "
"you did not select the checkbox to install the sample dataset during the "
"initial |qg| installation, you can either"
msgstr ""
<<<<<<< HEAD
"|win| Windowsインストーラには|qg| サンプルデータセットをダウンロードするオプ"
"ションがあります. これにチェックを入れると :file:`My Documents` フォルダにサ"
"ンプルデータがダウンロードされ :file:`GIS Database` フォルダにデータが作成さ"
"れます. Windowsエキスプローラをこのフォルダに移動すると便利です.  サンプル"
"データセットインストールチェックボックスを選択しないことも|qg|初期インストー"
"ルで指定することができます"
=======
"|win| Windowsインストーラには|qg| サンプルデータセットをダウンロードするオプションがあります. これにチェックを入れると "
":file:`My Documents` フォルダにサンプルデータがダウンロードされ :file:`GIS Database` "
"フォルダにデータが作成されます. Windowsエキスプローラをこのフォルダに移動すると便利です.  "
"サンプルデータセットインストールチェックボックスを選択しないことも|qg|初期インストールで指定することができます"
>>>>>>> 98cbb14f

# 927e9a9a829d4adcb89251a1d8088cac
#: ../../source/docs/user_manual/introduction/getting_started.rst:64
msgid "use GIS data that you already have;"
msgstr "利用しているGIS data がすでにある場合;"

# 1e045e1cf272485585cb3369cb99cab4
#: ../../source/docs/user_manual/introduction/getting_started.rst:65
msgid ""
"download the sample data from the qgis website at http://download.qgis.org; "
"or"
<<<<<<< HEAD
msgstr ""
"QGISウェブサイト http://download.qgis.org からダウンロードして下さい; または"
=======
msgstr "QGISウェブサイト http://download.qgis.org からダウンロードして下さい; または"
>>>>>>> 98cbb14f

# 5b38e0e8067643bf923b55dc56a60b7c
#: ../../source/docs/user_manual/introduction/getting_started.rst:66
msgid ""
"uninstall |qg| and reinstall with the data download option checked, only if "
"the above solutions are unsuccessful."
<<<<<<< HEAD
msgstr ""
"もし上記の方法がうまくいかない場合|qg| をアンインストールしてデータインストー"
"ルオプションをチェックして再インストールして下さい."
=======
msgstr "もし上記の方法がうまくいかない場合|qg| をアンインストールしてデータインストールオプションをチェックして再インストールして下さい."
>>>>>>> 98cbb14f

# ee1fb7ff71d544609b9e015a7031e945
#: ../../source/docs/user_manual/introduction/getting_started.rst:69
msgid ""
"|nix| |osx| For GNU/Linux and Mac OSX there are not yet dataset installation "
"packages available as rpm, deb or dmg. To use the sample dataset download "
<<<<<<< HEAD
"the file :file:`qgis_sample_data` as ZIP or TAR archive from http://download."
"osgeo.org/qgis/data/ and unzip or untar the archive on your system. The "
"Alaska dataset includes all GIS data that are used as examples and "
"screenshots in the user guide, and also includes a small GRASS database. The "
"projection for the qgis sample dataset is Alaska Albers Equal Area with unit "
"feet. The EPSG code is 2964."
msgstr ""
"|nix| |osx|  GNU/Linux と Mac OSX のrpm, deb または dmg等のパッケージではデー"
"タセットのインストールは用意されていません.サンプルデータセットを利用したい場"
"合は:file:`qgis_sample_data` をZIPまたはTARアーカイブ形式で http://download."
"osgeo.org/qgis/data/ からダウンロードしてあなたのシステム上でunzipまたはuntar"
"を行ってくださいAlaskaデータセットにはユーザガイドのスクリーンショットで使わ"
"れているがすべてのGISデータセットが含まれています,また小規模なGRASSデータベー"
"スが含まれています. サンプルデータセットの投影法はAlaska Albers Equal Area "
"で 単位はfeetです. EPSGコードは 2964です."
=======
"the file :file:`qgis_sample_data` as ZIP or TAR archive from "
"http://download.osgeo.org/qgis/data/ and unzip or untar the archive on your "
"system. The Alaska dataset includes all GIS data that are used as examples "
"and screenshots in the user guide, and also includes a small GRASS database. "
"The projection for the qgis sample dataset is Alaska Albers Equal Area with "
"unit feet. The EPSG code is 2964."
msgstr ""
"|nix| |osx|  GNU/Linux と Mac OSX のrpm, deb または "
"dmg等のパッケージではデータセットのインストールは用意されていません.サンプルデータセットを利用したい場合は:file:`qgis_sample_data` "
"をZIPまたはTARアーカイブ形式で http://download.osgeo.org/qgis/data/ "
"からダウンロードしてあなたのシステム上でunzipまたはuntarを行ってくださいAlaskaデータセットにはユーザガイドのスクリーンショットで使われているがすべてのGISデータセットが含まれています,また小規模なGRASSデータベースが含まれています. "
"サンプルデータセットの投影法はAlaska Albers Equal Area で 単位はfeetです. EPSGコードは 2964です."
>>>>>>> 98cbb14f

# 8221c21b73724d6f86994158a579e17a
#: ../../source/docs/user_manual/introduction/getting_started.rst:101
msgid ""
"If you intend to use |qg| as graphical frontend for GRASS, you can find a "
"selection of sample locations (e.g. Spearfish or South Dakota) at the "
"official GRASS GIS website http://grass.osgeo.org/download/data.php."
msgstr ""
<<<<<<< HEAD
"もし |qg| をGRASSのグラフィカルなフロントエンドとして利用したい場合,サンプル"
"ロケーション (例. Spearfish または SouthDakota)  を 公式GRASS GIS ウェッブサ"
"イト http://grass.osgeo.org/download/data.php　で見つけることができます."
=======
"もし |qg| をGRASSのグラフィカルなフロントエンドとして利用したい場合,サンプルロケーション (例. Spearfish または "
"SouthDakota)  を 公式GRASS GIS ウェッブサイト "
"http://grass.osgeo.org/download/data.php　で見つけることができます."
>>>>>>> 98cbb14f

# 3a9e9fbc06bb482ba88a8f738551cb45
#: ../../source/docs/user_manual/introduction/getting_started.rst:108
msgid "Sample Session"
msgstr "サンプルセッション"

# 0a5db24d1dbd46a7853c3ca831da6343
#: ../../source/docs/user_manual/introduction/getting_started.rst:110
msgid ""
"Now that you have |qg| installed and a sample dataset available, we would "
"like to demonstrate a short and simple |qg| sample session. We will "
"visualize a raster and a vector layer. We will use the landcover raster "
"layer :file:`qgis_sample_data/raster/landcover.img` and the lakes vector "
"layer :file:`qgis_sample_data/gml/lakes.gml`."
msgstr ""
<<<<<<< HEAD
" |qg| のインストールとサンプルデータセットが使用可能になったところで, 短い,単"
"純な |qg| サンプルセッションのデモンストレーションを行いたいます. ラスタレイ"
"ヤとベクタレイヤを表示します. :file:`qgis_sample_data/raster/landcover.img`  "
"の土地被覆ラスタと  :file:`qgis_sample_data/gml/lakes.gml`. の湖沼ベクタとを"
"使います。"
=======
" |qg| のインストールとサンプルデータセットが使用可能になったところで, 短い,単純な |qg| "
"サンプルセッションのデモンストレーションを行いたいます. ラスタレイヤとベクタレイヤを表示します. "
":file:`qgis_sample_data/raster/landcover.img`  の土地被覆ラスタと  "
":file:`qgis_sample_data/gml/lakes.gml`. の湖沼ベクタとを使います。"
>>>>>>> 98cbb14f

# 053ec09ed9d841d7afe205f7cacff43b
#: ../../source/docs/user_manual/introduction/getting_started.rst:117
msgid "Start QGIS"
msgstr "QGISの開始"

# f92462e7d57449bda37364b05b6a9e99
#: ../../source/docs/user_manual/introduction/getting_started.rst:119
msgid ""
"|nix| Start |qg| by typing: \"|qg|\" at a command prompt, or if using "
"precompiled binary, using the Applications menu."
msgstr ""
<<<<<<< HEAD
"|nix|  |qg| を起動するにはコマンドプロンプトで \"|qg|\"とタイプするか プリコ"
"ンパイルされたバイナリを利用する場合はアプリケーションメニューから起動できま"
"す."
=======
"|nix|  |qg| を起動するにはコマンドプロンプトで \"|qg|\"とタイプするか "
"プリコンパイルされたバイナリを利用する場合はアプリケーションメニューから起動できます."
>>>>>>> 98cbb14f

# 381fee3a90fa49aab96717930c9323c0
#: ../../source/docs/user_manual/introduction/getting_started.rst:121
msgid ""
"|win| Start |qg| using the Start menu or desktop shortcut, or double click "
"on a |qg| project file."
msgstr ""

# 666b5264913e4adf9297aaf29c144329
#: ../../source/docs/user_manual/introduction/getting_started.rst:123
msgid "|osx| Double click the icon in your Applications folder."
msgstr "|osx|  アプリケーションフォルダのアイコンをダブルクリックして下さい."

# a319f8f2310a41d18ff6b4467e1225df
#: ../../source/docs/user_manual/introduction/getting_started.rst:133
msgid "Load raster and vector layers from the sample dataset"
msgstr "ラスタレイヤとベクタレイヤのサンプルデータセットからのロード"

# ea9c952c2713423c9f5e8a79def8c3dd
#: ../../source/docs/user_manual/introduction/getting_started.rst:135
msgid "Click on the |mActionAddRasterLayer| :sup:`Load Raster` icon."
msgstr " |mActionAddRasterLayer| :sup:`Load Raster` アイコンをクリックします."

# 4b360827cfdf48da8792ab4e8edcd9c1
#: ../../source/docs/user_manual/introduction/getting_started.rst:136
msgid ""
"Browse to the folder :file:`qgis_sample_data/raster/`, select the ERDAS Img "
"file :file:`landcover.img` and click **[Open]**."
msgstr ""
<<<<<<< HEAD
"フォルダ :file:`qgis_sample_data/raster/`, を開いて ERDAS Img file :file:"
"`landcover.img` を選択した後 **[Open]** をクリックします."
=======
"フォルダ :file:`qgis_sample_data/raster/`, を開いて ERDAS Img file "
":file:`landcover.img` を選択した後 **[Open]** をクリックします."
>>>>>>> 98cbb14f

# dbd939273fc44d3aa62b62425dbb9bd7
#: ../../source/docs/user_manual/introduction/getting_started.rst:138
msgid ""
"If the file is not listed, check if the Filetype combobox at the bottom of "
<<<<<<< HEAD
"the dialog is set on the right type, in this case \"Erdas Imagine Images (:"
"file:`*.img`, :file:`*.IMG`)\"."
msgstr ""
"ファイル名が表示されていないならファイルの種類コンボボックス (ダイアログの下"
"部) が正しく設定されているか確認してください.この場合は, \"Erdas Imagine "
"Images (:file:`*.img`, :file:`*.IMG`)\". となっているか確認して下さい."
=======
"the dialog is set on the right type, in this case \"Erdas Imagine Images "
"(:file:`*.img`, :file:`*.IMG`)\"."
msgstr ""
"ファイル名が表示されていないならファイルの種類コンボボックス (ダイアログの下部) が正しく設定されているか確認してください.この場合は, "
"\"Erdas Imagine Images (:file:`*.img`, :file:`*.IMG`)\". となっているか確認して下さい."
>>>>>>> 98cbb14f

# be4c859253484efa92c606e377594271
#: ../../source/docs/user_manual/introduction/getting_started.rst:141
msgid "Now click on the |mActionAddOgrLayer| :sup:`Load Vector` icon."
msgstr ""
"ここで |mActionAddOgrLayer| :sup:`Load Vector` アイコンをクリックします."

# def7241727bb4cd79f7aef388d4ab646
#: ../../source/docs/user_manual/introduction/getting_started.rst:142
msgid ""
"|radiobuttonon| :guilabel:`File` should be selected as Source Type in the "
"new :guilabel:`Add Vector Layer` dialog. Now click **[Browse]** to select "
"the vector layer."
msgstr ""
<<<<<<< HEAD
":guilabel:`Add Vector Layer` ダイアログで |radiobuttonon| :guilabel:`File` が"
"ソースタイプとして選択されている必要があります . ここで **[Browse]** をクリッ"
"クしてベクタレイヤを選択して下さい."
=======
":guilabel:`Add Vector Layer` ダイアログで |radiobuttonon| :guilabel:`File` "
"がソースタイプとして選択されている必要があります . ここで **[Browse]** をクリックしてベクタレイヤを選択して下さい."
>>>>>>> 98cbb14f

# 4937f7970be547bea682b406ba0e12ca
#: ../../source/docs/user_manual/introduction/getting_started.rst:145
msgid ""
"Browse to the folder :file:`qgis_sample_data/gml/`, select \"GML\" from the "
<<<<<<< HEAD
"filetype combobox, then select the GML file :file:`lakes.gml` and click **"
"[Open]**, then in Add Vector dialog click **[OK]**."
msgstr ""
" :file:`qgis_sample_data/gml/`,　フォルダを開いてファイルタイプコンボボックス"
"で \"GML\" を選択して下さい.それからGMLファイル :file:`lakes.gml` を選択し **"
"[Open]**, をクリックして下さい.そして Add Vector ダイアログで **[OK]** をク"
"リックして下さい."
=======
"filetype combobox, then select the GML file :file:`lakes.gml` and click "
"**[Open]**, then in Add Vector dialog click **[OK]**."
msgstr ""
" :file:`qgis_sample_data/gml/`,　フォルダを開いてファイルタイプコンボボックスで \"GML\" "
"を選択して下さい.それからGMLファイル :file:`lakes.gml` を選択し **[Open]**, をクリックして下さい.そして Add "
"Vector ダイアログで **[OK]** をクリックして下さい."
>>>>>>> 98cbb14f

# c56be3ee460d4300af939ebb7963d9d7
#: ../../source/docs/user_manual/introduction/getting_started.rst:148
msgid "Zoom in a bit to your favorite area with some lakes."
msgstr "いくつかの湖が表示されている場所を拡大して下さい."

# 30046a7e66f3474f9dfc0b4732ee54f7
#: ../../source/docs/user_manual/introduction/getting_started.rst:149
msgid ""
<<<<<<< HEAD
"Double click the :file:`lakes` layer in the map legend to open the :guilabel:"
"`Properties` dialog."
msgstr ""
"地図凡例にある :file:`lakes` layer をダブルクリックして :guilabel:"
"`Properties` ダイアログを開いて下さい."
=======
"Double click the :file:`lakes` layer in the map legend to open the "
":guilabel:`Properties` dialog."
msgstr ""
"地図凡例にある :file:`lakes` layer をダブルクリックして :guilabel:`Properties` ダイアログを開いて下さい."
>>>>>>> 98cbb14f

# afa0ea1557dc4771ac43d785db2b291c
#: ../../source/docs/user_manual/introduction/getting_started.rst:151
msgid "Click on the :guilabel:`Style` tab and select a blue as fill color."
msgstr ""
":guilabel:`Style` タブをクリックして塗りつぶし色として青を選択して下さい."

# a9119c693bf34a3fbdb7ca476ae01643
#: ../../source/docs/user_manual/introduction/getting_started.rst:152
msgid ""
<<<<<<< HEAD
"Click on the :guilabel:`Labels` tab and check the |checkbox| :guilabel:"
"`Display lables` checkbox to enable labeling. Choose NAMES field as field "
"containing label."
msgstr ""
":guilabel:`Labels` タブをクリックして |checkbox| :guilabel:`Display lables` "
"チェックボックスをチェックしてラベル表示を有効にして下さい.NAMES フィールドを"
"ラベルが含まれているフィールドとして選択して下さい."
=======
"Click on the :guilabel:`Labels` tab and check the |checkbox| "
":guilabel:`Display lables` checkbox to enable labeling. Choose NAMES field "
"as field containing label."
msgstr ""
":guilabel:`Labels` タブをクリックして |checkbox| :guilabel:`Display lables` "
"チェックボックスをチェックしてラベル表示を有効にして下さい.NAMES フィールドをラベルが含まれているフィールドとして選択して下さい."
>>>>>>> 98cbb14f

# f156d92a3d4843be840d369f1a51f20c
#: ../../source/docs/user_manual/introduction/getting_started.rst:154
msgid ""
"To improve readability of labels, you can add a white buffer around them, by "
<<<<<<< HEAD
"clicking \"Buffer\" in the list on the left, checking |checkbox| :guilabel:"
"`Buffer labels?` and choosing 3 as buffer size."
msgstr ""
"ラベルを読みやすくするために白のふちどり（バッファ)をラベルのまわりに設定する"
"ことができます., リストの左にある \"Buffer\"をクリックして |checkbox| :"
"guilabel:`Buffer labels?` をチェックしてください.そして 3 をバッファサイズと"
"して選択して下さい."
=======
"clicking \"Buffer\" in the list on the left, checking |checkbox| "
":guilabel:`Buffer labels?` and choosing 3 as buffer size."
msgstr ""
"ラベルを読みやすくするために白のふちどり（バッファ)をラベルのまわりに設定することができます., リストの左にある \"Buffer\"をクリックして "
"|checkbox| :guilabel:`Buffer labels?` をチェックしてください.そして 3 をバッファサイズとして選択して下さい."
>>>>>>> 98cbb14f

# 461bc2fd735949a980252494cd792f6f
#: ../../source/docs/user_manual/introduction/getting_started.rst:157
msgid ""
"Click **[Apply]**, check if the result looks good and finally click **[OK]**."
<<<<<<< HEAD
msgstr ""
" **[Apply]**, をクリックして下さい. 結果をチェックしてよければ最後に **[OK]"
"** をクリックして下さい."
=======
msgstr " **[Apply]**, をクリックして下さい. 結果をチェックしてよければ最後に **[OK]** をクリックして下さい."
>>>>>>> 98cbb14f

# cee72f4396af4a2296957be748650496
#: ../../source/docs/user_manual/introduction/getting_started.rst:160
msgid ""
"You can see how easy it is to visualize raster and vector layers in |qg|. "
"Let's move on to the sections that follow to learn more about the available "
"functionality, features and settings and how to use them."
msgstr ""
<<<<<<< HEAD
" |qg|. でラスタレイヤとベクタレイヤの表示がどれだけ簡単かお分かりいただけたと"
"思います. 以降のセクションに移動して,使用可能な機能,特徴,設定方法や,それらの"
"利用方法について学習してみてください."
=======
" |qg|. でラスタレイヤとベクタレイヤの表示がどれだけ簡単かお分かりいただけたと思います. "
"以降のセクションに移動して,使用可能な機能,特徴,設定方法や,それらの利用方法について学習してみてください."
>>>>>>> 98cbb14f

# 40557415fe2744259b83fcd9d527f762
#: ../../source/docs/user_manual/introduction/getting_started.rst:167
msgid "Starting and Stopping QGIS"
msgstr "QGISの起動と終了"

# b99412388de64422a7063d42343fffcd
#: ../../source/docs/user_manual/introduction/getting_started.rst:169
msgid ""
"In Section :ref:`samplesession` you already learned how to start QGIS. We "
"will repeat this here and you will see that QGIS also provides further "
"command line options."
msgstr ""
"セクション :ref:`samplesession` ではすでに "
"QGISの起動方法を学んだはずです.ここではさらにQGISが提供するコマンドラインオプションについて説明します."

# a2af4d05afc542dda285027b2fdd6f8c
#: ../../source/docs/user_manual/introduction/getting_started.rst:173
msgid ""
"|nix| Assuming that QGIS is installed in the PATH, you can start QGIS by "
"typing: ``qgis``  at a command prompt or by double clicking on the QGIS "
"application link (or shortcut) on the desktop or in the application menu."
msgstr ""
"|nix| QGISがPATHに設定されている場所にインストールされている場合コマンド プロンプトで: ``qgis`` "
"とタイプするかデスクトップまたはアプリケーションメニューにあるリンク（またはショートカット）をダブルクリックするとQGISを起動することができます."

# fcb0a1ccc5b142dea32c16e9b879d62d
#: ../../source/docs/user_manual/introduction/getting_started.rst:176
msgid ""
"|win| Start QGIS using the Start menu or desktop shortcut, or double click "
"on a QGIS project file."
msgstr ""
"|win| スタートメニューまたはデスクトップショートカットの利用または QGISプロジェクトファイルのダブルクリックでQGISを開始できます."

# 577966ffa1614dee9fa8ae88d25fa8d2
#: ../../source/docs/user_manual/introduction/getting_started.rst:178
msgid ""
"|osx| Double click the icon in your Applications folder. If you need to "
<<<<<<< HEAD
"start QGIS in a shell, run /path-to-installation-executable/Contents/MacOS/"
"Qgis."
=======
"start QGIS in a shell, run "
"/path-to-installation-executable/Contents/MacOS/Qgis."
>>>>>>> 98cbb14f
msgstr ""
"|osx| "
"アプリケーションフォルダーにあるアイコンをダブルクリックしてください.もしshellからQGISを起動したい場合は次のコマンドを実行して下さい, "
"/path-to-installation-executable/Contents/MacOS/Qgis."

# d00398142fe840718e3ca2e662b7b15c
#: ../../source/docs/user_manual/introduction/getting_started.rst:183
msgid ""
<<<<<<< HEAD
"To stop QGIS, click the menu options |nix| |win| :menuselection:`File` |"
"osx| :menuselection:`QGIS --> Quit`, or use the shortcut :kbd:`Ctrl+Q`."
=======
"To stop QGIS, click the menu options |nix| |win| :menuselection:`File` |osx| "
":menuselection:`QGIS --> Quit`, or use the shortcut :kbd:`Ctrl+Q`."
>>>>>>> 98cbb14f
msgstr ""
"QGISを終了するためには以下のメニューオプションをクリックしてください |nix| |win| :menuselection:`File` |osx| "
":menuselection:`QGIS --> Quit`, or またはショートカット :kbd:`Ctrl+Q`."

# 8eb5c6918efb473e8b0f0c1533d837ce
#: ../../source/docs/user_manual/introduction/getting_started.rst:189
msgid "Command Line Options"
msgstr "コマンドラインオプション"

# c87312cc75aa4a7bb28cb6156be6abaa
#: ../../source/docs/user_manual/introduction/getting_started.rst:194
msgid ""
"|nix| QGIS supports a number of options when started from the command line. "
"To get a list of the options, enter ``qgis --help`` on the command line. The "
"usage statement for QGIS is:"
msgstr ""
"|nix| QGIS はコマンドラインから起動すると多くのオプションを指定できます. オプションの リストはr ``qgis --help`` "
"とコマンドラインで入力すると取得できます. QGISで利用できるステートメントは以下のとおりです:"

# 50135e32b7f94206b381b6fe37c77716
#: ../../source/docs/user_manual/introduction/getting_started.rst:229
msgid ""
"**Example Using command line arguments** You can start QGIS by specifying "
"one or more data files on the command line. For example, assuming you are in "
"the qgis_sample_data directory, you could start QGIS with a vector layer and "
<<<<<<< HEAD
"a raster file set to load on startup using the following command: ``qgis ./"
"raster/landcover.img ./gml/lakes.gml``"
=======
"a raster file set to load on startup using the following command: ``qgis "
"./raster/landcover.img ./gml/lakes.gml``"
>>>>>>> 98cbb14f
msgstr ""
"**コマンドライン引数の例** コマンドラインで1個またはそれ以上の数のデータファイルを指定してQGISを起動することができます. "
"たとえばqgis_sample_dataディレクトリにいると仮定して以下のコマンドでQGISをベクタレイヤとラスタファイルをロードして起動させることができます: "
"qgis ./raster/landcover.img ./: ``qgis ./raster/landcover.img "
"./gml/lakes.gml``"

# 6a07d23c032347dbbc80667b3bbdcb97
#: ../../source/docs/user_manual/introduction/getting_started.rst:236
msgid "**Command line option** ``--snapshot``"
msgstr "**コマンドラインオプション** ``--snapshot``"

# e5eda982cb764ee4b765598a9263f684
#: ../../source/docs/user_manual/introduction/getting_started.rst:239
msgid ""
"This option allows you to create a snapshot in PNG format from the current "
"view. This comes in handy when you have a lot of projects and want to "
"generate snapshots from your data."
msgstr ""
"このオプションを使うとカレントビューを使ったPNG形式のスナップショットを作れます. "
"多くのプロジェクトがある場合簡単にそれらのスナップショットを作れます."

# f1029ecc8b3843c9a401cc4e743ad788
#: ../../source/docs/user_manual/introduction/getting_started.rst:243
msgid ""
"Currently it generates a PNG-file with 800x600 pixels. This can be adapted "
"using the ``--width`` and ``--height`` command line arguments. A filename "
"can be added after ``--snapshot``."
msgstr ""
"このオプションで作成されるPNGファイルは 800x600 ピクセルのサイズになります.  ``--width`` と``--height`` "
"をコマンドライン引数に加えることでサイズの調整ができます.  ``--snapshot``の後にファイル名を指定できます."

# a451e53858d146f7975c3fd21ff5c31b
#: ../../source/docs/user_manual/introduction/getting_started.rst:247
msgid "**Command line option** ``--lang``"
msgstr "**コマンドラインオプション** ``--lang``"

# 6649d72a87f04fea9e21c81c1d6d7f58
#: ../../source/docs/user_manual/introduction/getting_started.rst:250
msgid ""
"Based on your locale QGIS, selects the correct localization. If you would "
"like to change your language, you can specify a language code. For example: "
"``--lang=it`` starts QGIS in italian localization. A list of currently "
<<<<<<< HEAD
"supported languages with language code and status is provided at http://hub."
"qgis.org/wiki/quantum-gis/GUI_Translation_Progress"
=======
"supported languages with language code and status is provided at "
"http://hub.qgis.org/wiki/quantum-gis/GUI_Translation_Progress"
>>>>>>> 98cbb14f
msgstr ""
"QGISはシステムの地域情報にしたがって, "
"正しいローカライぜーションを選択します.もし使用言語を変えたい場合はコマンドラインで指定することができます。たとえば: "
"``--lang=it``を指定すると QGIS はイタリア語モードで起動します. サポートされている 言語と言語コード情報は以下のところにあります "
"http://hub.qgis.org/wiki/quantum-gis/GUI_Translation_Progress"

# 68683bf7919c47c68bac9da62b4612c3
#: ../../source/docs/user_manual/introduction/getting_started.rst:257
msgid "**Command line option** ``--project``"
msgstr "**コマンドラインオプション** ``--project``"

# 42488714377d4a5b9e0dd6c65a8902e6
#: ../../source/docs/user_manual/introduction/getting_started.rst:260
msgid ""
"Starting QGIS with an existing project file is also possible. Just add the "
"command line option ``--project`` followed by your project name and QGIS "
"will open with all layers loaded described in the given file."
msgstr ""
"QGISをすでに存在するプロジェクトファイルとともに起動することが可能です.それは コマンドラインに  "
"``--project``オプションをつけてその後にプロジェクト名を追加する "
"だけで実行できます.そうするとプロジェクトファイルに記述されたレイヤをロードして QGISが起動します."

# 78592f0e242c43e0ba7e6042c2fb89e0
#: ../../source/docs/user_manual/introduction/getting_started.rst:264
msgid "**Command line option** ``--extent``"
msgstr "**コマンドラインオプション** ``--extent``"

# 2b8f1b9e532d46149d491492099c2b6f
#: ../../source/docs/user_manual/introduction/getting_started.rst:267
msgid ""
"To start with a specific map extent use this option. You need to add the "
"bounding box of your extent in the following order separated by a comma::"
msgstr ""
"ある地図の領域を指定してQGISを起動する場合はこのオプションを使います.この場合 "
"下記のようにカンマで区切られた書式の領域指定で領域を包含する長方形を指定する 必要があります:"

# fa171116e05e4df68db4fce1e2a2946a
#: ../../source/docs/user_manual/introduction/getting_started.rst:272
msgid "**Command line option** ``--nologo``"
msgstr "**コマンドラインオプション** ``--nologo``"

# 4496aa86c4a142a9a047232b1d01effb
#: ../../source/docs/user_manual/introduction/getting_started.rst:275
msgid "This command line argument hides the splash screen when you start QGIS."
msgstr "このコマンドライン引数を指定するとQGIS起動時にスプラッシュスクリーンを表示しません."

# c1b96038145940deb2e1a114c1b3a764
#: ../../source/docs/user_manual/introduction/getting_started.rst:277
msgid "**Command line option** ``--noplugins``"
msgstr "**コマンドラインオプション** ``--noplugins``"

# 71f07c7bc7a2407aa3796c49b09c1782
#: ../../source/docs/user_manual/introduction/getting_started.rst:280
msgid ""
"If you have trouble at startup with plugins, you can avoid loading them at "
"startup. They will still be available in Plugins Manager after-wards."
msgstr ""
"起動時にプラグインのトラブルがある場合スタートアップ時にプラグインのロードを無効にすることができます.それらのプラグインは後にプラグインマネージャで有効にすることができます."

# 5efc8fcced784152b0a9883b36a41d3c
#: ../../source/docs/user_manual/introduction/getting_started.rst:283
msgid "**Command line option** ``--nocustomization``"
msgstr "**コマンドライン** ``--nocustomization``"

# ee2e51053fe64646ad3b4c7afec3d7c0
#: ../../source/docs/user_manual/introduction/getting_started.rst:286
msgid ""
"Using this command line argument existing GUI customization will not be "
"applied at startup."
<<<<<<< HEAD
msgstr ""
=======
msgstr "このコマンドラインを使うと作成されたGUIカスタマイゼーションがスタート時には適用されません."
>>>>>>> 98cbb14f

# fde508d746b64ad7bb371f558830221c
#: ../../source/docs/user_manual/introduction/getting_started.rst:289
msgid "**Command line option** ``--optionspath``"
msgstr "**コマンドラインオプション** ``--optionspath``"

# ee760964b7ff47b2a22fb56d7dd6d031
#: ../../source/docs/user_manual/introduction/getting_started.rst:291
msgid ""
"You can have multiple configurations and decide which one to use when "
"starting QGIS using this option. See :ref:`gui_options` to check where does "
"the operating system save the settings files. Presently there is no way to "
"specify in which file where to write the settings, therefore you can create "
"a copy of the original settings file and rename it."
msgstr ""
"QGISの設定情報をコンピュータ内の複数の場所に作成しておけます.そしてQGISの起動時にこのオプションを利用してどの設定を利用するのかを指定できます. "
" :ref:`gui_options` を参照して利用しているオペレーティングシステムが "
"どこに設定ファイルを保存しているかをチェックして下さい.現在QGISシステムでどのファイルに設定を書き込むべきかを特定する方法がありません.Presently "
"there それゆえ新しい設定を作成する場合は既存の設定ファイルをコピーしたあとでファイルの名前を変更して下さい."

# e6cc119b0f144bd483853f9e3dd31fbc
#: ../../source/docs/user_manual/introduction/getting_started.rst:297
msgid "**Command line option** ``--configpath``"
msgstr "**コマンドラインオプション** ``--configpath``"

# 3811275738984f67a7ae7dd00e02fc60
#: ../../source/docs/user_manual/introduction/getting_started.rst:300
msgid ""
"This option is similar to the one above, but furthermore overrides the "
"default path (~/.qgis) for user configuration and forces QSettings to use "
"this directory, too. This allows users to e.g. carry QGIS installation on a "
"flash drive together with all plugins and settings"
msgstr ""
"このオプションは上記のオプションと似ています。しかもデフォルトパス( "
"/.qgis)をユーザー設定でオーバーライドしてQSettingsとしてこのディレクトリを利用します. "
"この機能はたとえばQGISの設定をＵＳＢメモリに行って,設定を持ち歩き外部で利用するような場合に利用できます"

# 4746b1962ed4402c81e23c220fe49c4e
#: ../../source/docs/user_manual/introduction/getting_started.rst:308
msgid "Projects"
msgstr "プロジェクト"

# bb3eb47341c6479ab37915464aee9d22
#: ../../source/docs/user_manual/introduction/getting_started.rst:310
msgid ""
"The state of your QGIS session is considered a Project.  QGIS works on one "
"project at a time.  Settings are either considered as being per-project, or "
"as a default for new projects (see Section :ref:`gui_options`). QGIS can "
<<<<<<< HEAD
"save the state of your workspace into a project file using the menu options :"
"menuselection:`File -->` |mActionFileSave| :sup:`Save Project` or :"
"menuselection:`File -->` |mActionFileSaveAs| :sup:`Save Project As`."
msgstr ""
=======
"save the state of your workspace into a project file using the menu options "
":menuselection:`File -->` |mActionFileSave| :sup:`Save Project` or "
":menuselection:`File -->` |mActionFileSaveAs| :sup:`Save Project As`."
msgstr ""
"QGISではセッションの状態のことをプロジェクトとしています.QGISはある瞬間は１つのプロジェクトの上で動作します.設定はプレプロジェクトまたは新プロジェクトのデフォルト値とみなされます（セクション "
":ref:`gui_options` 参照).QGISではあなたのワークスペースの状態をプロジェクトファイルに保存できます.この作業はメニュー "
":menuselection:`File -->` の|mActionFileSave|  :sup:`Save Project`,またはメニュー "
":menuselection:`File -->` の |mActionFileSaveAs| :sup:`Save Project "
"As`で実行できます."
>>>>>>> 98cbb14f

# 8d8e96973a384afa8d1edbf8938eeca4
#: ../../source/docs/user_manual/introduction/getting_started.rst:318
msgid ""
<<<<<<< HEAD
"Load saved projects into a QGIS session using :menuselection:`File -->` |"
"mActionFileOpen| :sup:`Open Project` or :menuselection:`File --> Open Recent "
"Project`."
=======
"Load saved projects into a QGIS session using :menuselection:`File -->` "
"|mActionFileOpen| :sup:`Open Project` or :menuselection:`File --> Open "
"Recent Project`."
>>>>>>> 98cbb14f
msgstr ""
"保存されたプロジェクトをQGISのセッションにロードするためには :menuselection:`File -->`メニューの "
"|mActionFileOpen|  :sup:`Open Project`,または :menuselection:`File --> Open "
"Recent Project` を実行してください."

# 0eaaeed8620046569aaa4285fcbea8f1
#: ../../source/docs/user_manual/introduction/getting_started.rst:322
msgid ""
<<<<<<< HEAD
"If you wish to clear your session and start fresh, choose :menuselection:"
"`File -->` |mActionFileNew| :sup:`New Project`. Either of these menu options "
"will prompt you to save the existing project if changes have been made since "
"it was opened or last saved."
=======
"If you wish to clear your session and start fresh, choose "
":menuselection:`File -->` |mActionFileNew| :sup:`New Project`. Either of "
"these menu options will prompt you to save the existing project if changes "
"have been made since it was opened or last saved."
>>>>>>> 98cbb14f
msgstr ""
"もしセッションの状態をクリアにして新規の状態にしたい場合は :menuselection:`File -->`メニューの "
"|mActionFileNew| :sup:`New Project` "
"を選択して下さい.オープンか最後のセーブ以降にプロジェクトに変更があった場合は,どちらのメニューでも開いているプロジェクトを保存するかどうかを聞くポップアップ画面が表示されます."

# 9e9399ebcb0a4f38804e8623932d3174
#: ../../source/docs/user_manual/introduction/getting_started.rst:327
msgid "The kinds of information saved in a project file include:"
msgstr "以下の情報はプロジェクトファイルに保存されます:"

# 45dadef0cf594be4894d0c245eb6eb35
#: ../../source/docs/user_manual/introduction/getting_started.rst:329
msgid "Layers added"
msgstr "追加されたレイヤ群"

# 7aced8fe12124cfb9eb906c09fb9b855
#: ../../source/docs/user_manual/introduction/getting_started.rst:330
msgid "Layer properties, including symbolization"
msgstr "シンボライゼーションを含むレイヤプロパティ"

# 360acd39cc59482e86219108e5d5c30a
#: ../../source/docs/user_manual/introduction/getting_started.rst:331
msgid "Projection for the map view"
msgstr "マップビューの投影法"

# 696ba514a29b498db40db8efb18e2bbd
#: ../../source/docs/user_manual/introduction/getting_started.rst:332
msgid "Last viewed extent"
msgstr "最後に表示された領域座標"

# 26f9defe530b4c988cc3a5861b33cc7f
#: ../../source/docs/user_manual/introduction/getting_started.rst:334
msgid ""
"The project file is saved in XML format, so it is possible to edit the file "
"outside QGIS if you know what you are doing. The file format was updated "
"several times compared to earlier QGIS versions. Project files from older "
"QGIS versions may not work properly anymore. To be made aware of this, in "
"the :guilabel:`General` tab under :menuselection:`Settings --> Options` you "
"can select:"
msgstr ""
"プロジェクトはXML形式で保存されます.よって,方法がわかればQGISを利用しなくてもプロジェクトファイルを編集することができます.ファイルの形式は以前のQGISのバージョンに比較すると頻繁に更新されます.古いQGISのプロジェクトファイルは適切に動作しません.この問題を解決するためには "
":menuselection:`Settings --> Options`の :guilabel:`General`　タブで以下の選択ができます:"

# ec7b566521b34bd59082b776c7091a46
#: ../../source/docs/user_manual/introduction/getting_started.rst:341
msgid "|checkbox| :guilabel:`Prompt to save project changes when required`"
msgstr "|checkbox| :guilabel:`Prompt to save project changes when required`"

# 08b4cc1bd5d942008ac472c85af22809
#: ../../source/docs/user_manual/introduction/getting_started.rst:343
msgid ""
"|checkbox| :guilabel:`Warn when opening a project file saved with an older "
"version of QGIS`"
msgstr ""
"|checkbox| :guilabel:`Warn when opening a project file saved with an older "
"version of QGIS`"

# 685fc4cdd38c4d45ab5a751f50bd11cd
#: ../../source/docs/user_manual/introduction/getting_started.rst:349
msgid "Output"
msgstr "出力"

# ed2e7c9ecf4b4e6daeb6c6f2c0e43d8e
#: ../../source/docs/user_manual/introduction/getting_started.rst:356
msgid ""
"There are several ways to generate output from your QGIS session. We have "
"discussed one already in Section :ref:`sec_projects` saving as a project "
"file. Here is a sampling of other ways to produce output files:"
msgstr ""
"QGISのセッションから情報を出力する方法はたくさんあります. セクション  :ref:`sec_projects` "
"でプロジェクトファイルに出力する方法は解説しました.ここではその他の外部ファイルに出力する方法の例を説明します:"

# 9e66115cc3774a3db9421446f3446ac1
#: ../../source/docs/user_manual/introduction/getting_started.rst:360
msgid ""
"Menu option :menuselection:`File -->` |mActionSaveMapAsImage| :sup:`Save as "
"Image` opens a file dialog where you select the name, path and type of image "
"(PNG or JPG format). A world file with extension PNGW or JPGW saved in the "
"same folder georeferences the image."
msgstr ""
":menuselection:`File -->`メニューの |mActionSaveMapAsImage| :sup:`Save as "
"Image`を選択すると名前、pathイメージの形式(PNGまたはJPG形式）を選択するファイルダイアログが表示されます.PNGWまたはJPGWというエクステンションのワールドファイルが同じフォルダに保存されます.このファイルはイメージのジオレファランス情報が格納されます."

# db7496098b9d48cd8f8915a12363dc92
#: ../../source/docs/user_manual/introduction/getting_started.rst:364
msgid ""
"Menu option :menuselection:`File -->` |mActionNewComposer| :sup:`New Print "
"Composer` opens a dialog where you can layout and print the current map "
"canvas (see Section :ref:`label_printcomposer`)."
<<<<<<< HEAD
msgstr ""
=======
msgstr ""
" :menuselection:`File -->`メニューの  |mActionNewComposer| :sup:`New Print "
"Composer` "
"を選択すると,現在表示されているマップキャンバスをレイアウトして印刷するためのダイアログが表示されます（セクション:ref:`label_printcomposer` "
"参照）."
>>>>>>> 98cbb14f
<|MERGE_RESOLUTION|>--- conflicted
+++ resolved
@@ -8,878 +8,410 @@
 msgstr ""
 "Project-Id-Version: QGIS Documentation Project 1.8\n"
 "Report-Msgid-Bugs-To: \n"
-"POT-Creation-Date: 2013-01-16 00:58\n"
+"POT-Creation-Date: 2013-01-18 00:40\n"
 "PO-Revision-Date: YEAR-MO-DA HO:MI+ZONE\n"
 "Last-Translator: FULL NAME <EMAIL@ADDRESS>\n"
 "Language-Team: LANGUAGE <LL@li.org>\n"
-"Language: \n"
 "MIME-Version: 1.0\n"
 "Content-Type: text/plain; charset=UTF-8\n"
 "Content-Transfer-Encoding: 8bit\n"
-"X-Language: ja_JP\n"
-
-# 34a65e9f03864d4193fc188d3a477412
+
 #: ../../source/docs/user_manual/introduction/getting_started.rst:11
+# 1dbbe5c044b1448ab7399cf1f0c3c27b
 msgid "Getting Started"
-msgstr "はじめましょう"
-
-# 87f1d64f19744acf941868907a96b363
+msgstr ""
+
 #: ../../source/docs/user_manual/introduction/getting_started.rst:13
-msgid ""
-"This chapter gives a quick overview of installing |qg|, some sample data "
-"from the |qg| web page and running a first and simple session visualizing "
-"raster and vector layers."
-msgstr ""
-<<<<<<< HEAD
-"本章では |qg| のインストール,|qg| ウェブページにあるサンプルデータ,最初の実行"
-"と,ラスタとベクタのレイヤの表示を行うサンプル実行について説明します."
-=======
-"本章では |qg| のインストール,|qg| "
-"ウェブページにあるサンプルデータ,最初の実行と,ラスタとベクタのレイヤの表示を行うサンプル実行について説明します."
->>>>>>> 98cbb14f
-
-# 7699185198394aae96456172ad821e99
+# be1f0ed521ae4993931e41479c88d9d6
+msgid "This chapter gives a quick overview of installing |qg|, some sample data from the |qg| web page and running a first and simple session visualizing raster and vector layers."
+msgstr ""
+
 #: ../../source/docs/user_manual/introduction/getting_started.rst:20
+# fb6fd89417384b1eb51419173ed14518
 msgid "Installation"
-msgstr "インストール"
-
-# 35b3b1f1b5ca4855bf640ff0ab4b531c
+msgstr ""
+
 #: ../../source/docs/user_manual/introduction/getting_started.rst:25
-msgid ""
-"Installation of |qg| is very simple. Standard installer packages are "
-"available for MS Windows and Mac OS X. For many flavors of GNU/Linux binary "
-"packages (rpm and deb) or software repositories to add to your installation "
-<<<<<<< HEAD
-"manager are provided. Get the latest information on binary packages at the |"
-"qg| website at http://download.qgis.org."
-msgstr ""
-"|qg| のインストールはとても簡単です。 MS Windows用とMac OS X用の標準インス"
-"トールパッケージがあります. 各種GNU/Linux用バイナリパッケージ(rpmとdeb)とイン"
-"ストールマネージャに追加するソフトウェアレポジトリが提供されています. バイナ"
-"リパッケージの最新の情報は |qg| ウェブサイト http://qgis.osgeo.org/download/"
-"にあります."
-=======
-"manager are provided. Get the latest information on binary packages at the "
-"|qg| website at http://download.qgis.org."
-msgstr ""
-"|qg| のインストールはとても簡単です。 MS Windows用とMac OS X用の標準インストールパッケージがあります. "
-"各種GNU/Linux用バイナリパッケージ(rpmとdeb)とインストールマネージャに追加するソフトウェアレポジトリが提供されています. "
-"バイナリパッケージの最新の情報は |qg| ウェブサイト http://qgis.osgeo.org/download/にあります."
->>>>>>> 98cbb14f
-
-# 237288b1880a4e52b54d285b8651fdef
+# 33ab415cf2ff4321a0a63adb8bf71abd
+msgid "Installation of |qg| is very simple. Standard installer packages are available for MS Windows and Mac OS X. For many flavors of GNU/Linux binary packages (rpm and deb) or software repositories to add to your installation manager are provided. Get the latest information on binary packages at the |qg| website at http://download.qgis.org."
+msgstr ""
+
 #: ../../source/docs/user_manual/introduction/getting_started.rst:32
+# d4b17446d9f442f9ba3e20905493dfa6
 msgid "Installation from source"
-msgstr "ソースからのインストール"
-
-# fdce8a65d2da4146bd1074d801e8d9f1
+msgstr ""
+
 #: ../../source/docs/user_manual/introduction/getting_started.rst:34
-msgid ""
-"If you need to build |qg| from source, please refer to the installation "
-"instructions. They are distributed with the |qg| source code in a file "
-<<<<<<< HEAD
-"called 'INSTALL'. You can also find it online at https://github.com/qgis/"
-"Quantum-GIS/blob/master/INSTALL"
-msgstr ""
-"|qg| をソースからビルドする必要がある場合はインストール手順を参照して下さい."
-"それは |qg| ソースコードの `INSTALL` というファイルで配布されています.これと"
-"同じものは https://github.com/qgis/QuantumGIS/blob/maste/INSTALL で参照できま"
-"す"
-=======
-"called 'INSTALL'. You can also find it online at "
-"https://github.com/qgis/Quantum-GIS/blob/master/INSTALL"
-msgstr ""
-"|qg| をソースからビルドする必要がある場合はインストール手順を参照して下さい.それは |qg| ソースコードの `INSTALL` "
-"というファイルで配布されています.これと同じものは "
-"https://github.com/qgis/QuantumGIS/blob/maste/INSTALL で参照できます"
->>>>>>> 98cbb14f
-
-# 498b8129903344b6a713a5d88ffbe388
+# b7b89e55ea6b49a9be8ccc0098fb0cfa
+msgid "If you need to build |qg| from source, please refer to the installation instructions. They are distributed with the |qg| source code in a file called 'INSTALL'. You can also find it online at https://github.com/qgis/Quantum-GIS/blob/master/INSTALL"
+msgstr ""
+
 #: ../../source/docs/user_manual/introduction/getting_started.rst:40
+# 6ec738caf4f34a30827ac9057ca5d0c1
 msgid "Installation on external media"
-msgstr "外部メディアへのインストール"
-
-# 41ca1b194ca44daab4c90386ee9d27ed
+msgstr ""
+
 #: ../../source/docs/user_manual/introduction/getting_started.rst:42
-msgid ""
-"QGIS allows to define a ``--configpath`` option that overrides the default "
-"path (e.g. ~/.qgis under Linux) for user configuration and forces QSettings "
-"to use this directory, too. This allows users to e.g. carry a QGIS "
-"installation on a flash drive together with all plugins and settings."
-msgstr ""
-<<<<<<< HEAD
-"QGIS ではデフォルトの作業環境パス(例. ~/.qgis Linuxの場合) を上書きする ``--"
-"configpath`` オプションがあります.ユーザー設定とQSettingsもこのディレクトリに"
-"設定されます.たとえばこのオプションを使うとユーザーはQGISのインストレーション"
-"をすべての外部プラグインと設定込みでUSBフラッシュメモリ等で持ち運ぶことができ"
-"ます."
-=======
-"QGIS ではデフォルトの作業環境パス(例. ~/.qgis Linuxの場合) を上書きする ``--configpath`` "
-"オプションがあります.ユーザー設定とQSettingsもこのディレクトリに設定されます.たとえばこのオプションを使うとユーザーはQGISのインストレーションをすべての外部プラグインと設定込みでUSBフラッシュメモリ等で持ち運ぶことができます."
->>>>>>> 98cbb14f
-
-# 3fb3a4fcbe3044e8917bbe2a5966a338
+# 8f88949a5f504d4cbcef2a7dfb037373
+msgid "QGIS allows to define a ``--configpath`` option that overrides the default path (e.g. ~/.qgis under Linux) for user configuration and forces QSettings to use this directory, too. This allows users to e.g. carry a QGIS installation on a flash drive together with all plugins and settings."
+msgstr ""
+
 #: ../../source/docs/user_manual/introduction/getting_started.rst:50
+# 2226e32b0f54496d98e8148120d7b81d
 msgid "Sample Data"
-msgstr "サンプルデータ"
-
-# bed5319f4f124e3e909905e3b99e449a
+msgstr ""
+
 #: ../../source/docs/user_manual/introduction/getting_started.rst:55
+# ef75ca545e1746869ee16f8f5a265584
 msgid "The user guide contains examples based on the |qg| sample dataset."
-msgstr "ユーザガイドには、QGISサンプルデータセットをもとにした例があります."
-
-# 44413959bf6b4e2ba7e88ccfa018c49c
+msgstr ""
+
 #: ../../source/docs/user_manual/introduction/getting_started.rst:57
-msgid ""
-"|win| The Windows installer has an option to download the |qg| sample "
-"dataset. If checked, the data will be downloaded to your :file:`My "
-"Documents` folder and placed in a folder called :file:`GIS Database`. You "
-"may use Windows Explorer to move this folder to any convenient location. If "
-"you did not select the checkbox to install the sample dataset during the "
-"initial |qg| installation, you can either"
-msgstr ""
-<<<<<<< HEAD
-"|win| Windowsインストーラには|qg| サンプルデータセットをダウンロードするオプ"
-"ションがあります. これにチェックを入れると :file:`My Documents` フォルダにサ"
-"ンプルデータがダウンロードされ :file:`GIS Database` フォルダにデータが作成さ"
-"れます. Windowsエキスプローラをこのフォルダに移動すると便利です.  サンプル"
-"データセットインストールチェックボックスを選択しないことも|qg|初期インストー"
-"ルで指定することができます"
-=======
-"|win| Windowsインストーラには|qg| サンプルデータセットをダウンロードするオプションがあります. これにチェックを入れると "
-":file:`My Documents` フォルダにサンプルデータがダウンロードされ :file:`GIS Database` "
-"フォルダにデータが作成されます. Windowsエキスプローラをこのフォルダに移動すると便利です.  "
-"サンプルデータセットインストールチェックボックスを選択しないことも|qg|初期インストールで指定することができます"
->>>>>>> 98cbb14f
-
-# 927e9a9a829d4adcb89251a1d8088cac
+# 81c57f6f9599470cb144ec723674d985
+msgid "|win| The Windows installer has an option to download the |qg| sample dataset. If checked, the data will be downloaded to your :file:`My Documents` folder and placed in a folder called :file:`GIS Database`. You may use Windows Explorer to move this folder to any convenient location. If you did not select the checkbox to install the sample dataset during the initial |qg| installation, you can either"
+msgstr ""
+
 #: ../../source/docs/user_manual/introduction/getting_started.rst:64
+# a4b282c8948a42c48d91a2d762810ee4
 msgid "use GIS data that you already have;"
-msgstr "利用しているGIS data がすでにある場合;"
-
-# 1e045e1cf272485585cb3369cb99cab4
+msgstr ""
+
 #: ../../source/docs/user_manual/introduction/getting_started.rst:65
-msgid ""
-"download the sample data from the qgis website at http://download.qgis.org; "
-"or"
-<<<<<<< HEAD
-msgstr ""
-"QGISウェブサイト http://download.qgis.org からダウンロードして下さい; または"
-=======
-msgstr "QGISウェブサイト http://download.qgis.org からダウンロードして下さい; または"
->>>>>>> 98cbb14f
-
-# 5b38e0e8067643bf923b55dc56a60b7c
+# 449a98a0e3a44f338aac5a03109d77a6
+msgid "download the sample data from the qgis website at http://download.qgis.org; or"
+msgstr ""
+
 #: ../../source/docs/user_manual/introduction/getting_started.rst:66
-msgid ""
-"uninstall |qg| and reinstall with the data download option checked, only if "
-"the above solutions are unsuccessful."
-<<<<<<< HEAD
-msgstr ""
-"もし上記の方法がうまくいかない場合|qg| をアンインストールしてデータインストー"
-"ルオプションをチェックして再インストールして下さい."
-=======
-msgstr "もし上記の方法がうまくいかない場合|qg| をアンインストールしてデータインストールオプションをチェックして再インストールして下さい."
->>>>>>> 98cbb14f
-
-# ee1fb7ff71d544609b9e015a7031e945
+# d9f70a1a2f544dd081c907637d8357f9
+msgid "uninstall |qg| and reinstall with the data download option checked, only if the above solutions are unsuccessful."
+msgstr ""
+
 #: ../../source/docs/user_manual/introduction/getting_started.rst:69
-msgid ""
-"|nix| |osx| For GNU/Linux and Mac OSX there are not yet dataset installation "
-"packages available as rpm, deb or dmg. To use the sample dataset download "
-<<<<<<< HEAD
-"the file :file:`qgis_sample_data` as ZIP or TAR archive from http://download."
-"osgeo.org/qgis/data/ and unzip or untar the archive on your system. The "
-"Alaska dataset includes all GIS data that are used as examples and "
-"screenshots in the user guide, and also includes a small GRASS database. The "
-"projection for the qgis sample dataset is Alaska Albers Equal Area with unit "
-"feet. The EPSG code is 2964."
-msgstr ""
-"|nix| |osx|  GNU/Linux と Mac OSX のrpm, deb または dmg等のパッケージではデー"
-"タセットのインストールは用意されていません.サンプルデータセットを利用したい場"
-"合は:file:`qgis_sample_data` をZIPまたはTARアーカイブ形式で http://download."
-"osgeo.org/qgis/data/ からダウンロードしてあなたのシステム上でunzipまたはuntar"
-"を行ってくださいAlaskaデータセットにはユーザガイドのスクリーンショットで使わ"
-"れているがすべてのGISデータセットが含まれています,また小規模なGRASSデータベー"
-"スが含まれています. サンプルデータセットの投影法はAlaska Albers Equal Area "
-"で 単位はfeetです. EPSGコードは 2964です."
-=======
-"the file :file:`qgis_sample_data` as ZIP or TAR archive from "
-"http://download.osgeo.org/qgis/data/ and unzip or untar the archive on your "
-"system. The Alaska dataset includes all GIS data that are used as examples "
-"and screenshots in the user guide, and also includes a small GRASS database. "
-"The projection for the qgis sample dataset is Alaska Albers Equal Area with "
-"unit feet. The EPSG code is 2964."
-msgstr ""
-"|nix| |osx|  GNU/Linux と Mac OSX のrpm, deb または "
-"dmg等のパッケージではデータセットのインストールは用意されていません.サンプルデータセットを利用したい場合は:file:`qgis_sample_data` "
-"をZIPまたはTARアーカイブ形式で http://download.osgeo.org/qgis/data/ "
-"からダウンロードしてあなたのシステム上でunzipまたはuntarを行ってくださいAlaskaデータセットにはユーザガイドのスクリーンショットで使われているがすべてのGISデータセットが含まれています,また小規模なGRASSデータベースが含まれています. "
-"サンプルデータセットの投影法はAlaska Albers Equal Area で 単位はfeetです. EPSGコードは 2964です."
->>>>>>> 98cbb14f
-
-# 8221c21b73724d6f86994158a579e17a
+# b201ef29d9324929a333d5f71bafc7af
+msgid "|nix| |osx| For GNU/Linux and Mac OSX there are not yet dataset installation packages available as rpm, deb or dmg. To use the sample dataset download the file :file:`qgis_sample_data` as ZIP or TAR archive from http://download.osgeo.org/qgis/data/ and unzip or untar the archive on your system. The Alaska dataset includes all GIS data that are used as examples and screenshots in the user guide, and also includes a small GRASS database. The projection for the qgis sample dataset is Alaska Albers Equal Area with unit feet. The EPSG code is 2964."
+msgstr ""
+
 #: ../../source/docs/user_manual/introduction/getting_started.rst:101
-msgid ""
-"If you intend to use |qg| as graphical frontend for GRASS, you can find a "
-"selection of sample locations (e.g. Spearfish or South Dakota) at the "
-"official GRASS GIS website http://grass.osgeo.org/download/data.php."
-msgstr ""
-<<<<<<< HEAD
-"もし |qg| をGRASSのグラフィカルなフロントエンドとして利用したい場合,サンプル"
-"ロケーション (例. Spearfish または SouthDakota)  を 公式GRASS GIS ウェッブサ"
-"イト http://grass.osgeo.org/download/data.php　で見つけることができます."
-=======
-"もし |qg| をGRASSのグラフィカルなフロントエンドとして利用したい場合,サンプルロケーション (例. Spearfish または "
-"SouthDakota)  を 公式GRASS GIS ウェッブサイト "
-"http://grass.osgeo.org/download/data.php　で見つけることができます."
->>>>>>> 98cbb14f
-
-# 3a9e9fbc06bb482ba88a8f738551cb45
+# b14c2ac4ec9445a780f36e10970965c0
+msgid "If you intend to use |qg| as graphical frontend for GRASS, you can find a selection of sample locations (e.g. Spearfish or South Dakota) at the official GRASS GIS website http://grass.osgeo.org/download/data.php."
+msgstr ""
+
 #: ../../source/docs/user_manual/introduction/getting_started.rst:108
+# bf70ca1bb63c419ca2ae1f4de0bca5e5
 msgid "Sample Session"
-msgstr "サンプルセッション"
-
-# 0a5db24d1dbd46a7853c3ca831da6343
+msgstr ""
+
 #: ../../source/docs/user_manual/introduction/getting_started.rst:110
-msgid ""
-"Now that you have |qg| installed and a sample dataset available, we would "
-"like to demonstrate a short and simple |qg| sample session. We will "
-"visualize a raster and a vector layer. We will use the landcover raster "
-"layer :file:`qgis_sample_data/raster/landcover.img` and the lakes vector "
-"layer :file:`qgis_sample_data/gml/lakes.gml`."
-msgstr ""
-<<<<<<< HEAD
-" |qg| のインストールとサンプルデータセットが使用可能になったところで, 短い,単"
-"純な |qg| サンプルセッションのデモンストレーションを行いたいます. ラスタレイ"
-"ヤとベクタレイヤを表示します. :file:`qgis_sample_data/raster/landcover.img`  "
-"の土地被覆ラスタと  :file:`qgis_sample_data/gml/lakes.gml`. の湖沼ベクタとを"
-"使います。"
-=======
-" |qg| のインストールとサンプルデータセットが使用可能になったところで, 短い,単純な |qg| "
-"サンプルセッションのデモンストレーションを行いたいます. ラスタレイヤとベクタレイヤを表示します. "
-":file:`qgis_sample_data/raster/landcover.img`  の土地被覆ラスタと  "
-":file:`qgis_sample_data/gml/lakes.gml`. の湖沼ベクタとを使います。"
->>>>>>> 98cbb14f
-
-# 053ec09ed9d841d7afe205f7cacff43b
+# 624dda2722424d7b9c353013c26a6e3b
+msgid "Now that you have |qg| installed and a sample dataset available, we would like to demonstrate a short and simple |qg| sample session. We will visualize a raster and a vector layer. We will use the landcover raster layer :file:`qgis_sample_data/raster/landcover.img` and the lakes vector layer :file:`qgis_sample_data/gml/lakes.gml`."
+msgstr ""
+
 #: ../../source/docs/user_manual/introduction/getting_started.rst:117
+# 0d4a7677ce25401fb6b395eaa990339d
 msgid "Start QGIS"
-msgstr "QGISの開始"
-
-# f92462e7d57449bda37364b05b6a9e99
+msgstr ""
+
 #: ../../source/docs/user_manual/introduction/getting_started.rst:119
-msgid ""
-"|nix| Start |qg| by typing: \"|qg|\" at a command prompt, or if using "
-"precompiled binary, using the Applications menu."
-msgstr ""
-<<<<<<< HEAD
-"|nix|  |qg| を起動するにはコマンドプロンプトで \"|qg|\"とタイプするか プリコ"
-"ンパイルされたバイナリを利用する場合はアプリケーションメニューから起動できま"
-"す."
-=======
-"|nix|  |qg| を起動するにはコマンドプロンプトで \"|qg|\"とタイプするか "
-"プリコンパイルされたバイナリを利用する場合はアプリケーションメニューから起動できます."
->>>>>>> 98cbb14f
-
-# 381fee3a90fa49aab96717930c9323c0
+# da3e3e7746ff4ac7aa125c97f16fd9d0
+msgid "|nix| Start |qg| by typing: \"|qg|\" at a command prompt, or if using precompiled binary, using the Applications menu."
+msgstr ""
+
 #: ../../source/docs/user_manual/introduction/getting_started.rst:121
-msgid ""
-"|win| Start |qg| using the Start menu or desktop shortcut, or double click "
-"on a |qg| project file."
-msgstr ""
-
-# 666b5264913e4adf9297aaf29c144329
+# 3af345dec67d4577bd9a05123a3bf6de
+msgid "|win| Start |qg| using the Start menu or desktop shortcut, or double click on a |qg| project file."
+msgstr ""
+
 #: ../../source/docs/user_manual/introduction/getting_started.rst:123
+# 6a3f47b1645849088b13b7e116dd766c
 msgid "|osx| Double click the icon in your Applications folder."
-msgstr "|osx|  アプリケーションフォルダのアイコンをダブルクリックして下さい."
-
-# a319f8f2310a41d18ff6b4467e1225df
+msgstr ""
+
 #: ../../source/docs/user_manual/introduction/getting_started.rst:133
+# 16efd49d94d04671b0e0451f6bda56d1
 msgid "Load raster and vector layers from the sample dataset"
-msgstr "ラスタレイヤとベクタレイヤのサンプルデータセットからのロード"
-
-# ea9c952c2713423c9f5e8a79def8c3dd
+msgstr ""
+
 #: ../../source/docs/user_manual/introduction/getting_started.rst:135
+# e26a7d9698f34f36a00c056ab9568e92
 msgid "Click on the |mActionAddRasterLayer| :sup:`Load Raster` icon."
-msgstr " |mActionAddRasterLayer| :sup:`Load Raster` アイコンをクリックします."
-
-# 4b360827cfdf48da8792ab4e8edcd9c1
+msgstr ""
+
 #: ../../source/docs/user_manual/introduction/getting_started.rst:136
-msgid ""
-"Browse to the folder :file:`qgis_sample_data/raster/`, select the ERDAS Img "
-"file :file:`landcover.img` and click **[Open]**."
-msgstr ""
-<<<<<<< HEAD
-"フォルダ :file:`qgis_sample_data/raster/`, を開いて ERDAS Img file :file:"
-"`landcover.img` を選択した後 **[Open]** をクリックします."
-=======
-"フォルダ :file:`qgis_sample_data/raster/`, を開いて ERDAS Img file "
-":file:`landcover.img` を選択した後 **[Open]** をクリックします."
->>>>>>> 98cbb14f
-
-# dbd939273fc44d3aa62b62425dbb9bd7
+# 77b5c736c5c54b09a29d7cf0737b1ab7
+msgid "Browse to the folder :file:`qgis_sample_data/raster/`, select the ERDAS Img file :file:`landcover.img` and click **[Open]**."
+msgstr ""
+
 #: ../../source/docs/user_manual/introduction/getting_started.rst:138
-msgid ""
-"If the file is not listed, check if the Filetype combobox at the bottom of "
-<<<<<<< HEAD
-"the dialog is set on the right type, in this case \"Erdas Imagine Images (:"
-"file:`*.img`, :file:`*.IMG`)\"."
-msgstr ""
-"ファイル名が表示されていないならファイルの種類コンボボックス (ダイアログの下"
-"部) が正しく設定されているか確認してください.この場合は, \"Erdas Imagine "
-"Images (:file:`*.img`, :file:`*.IMG`)\". となっているか確認して下さい."
-=======
-"the dialog is set on the right type, in this case \"Erdas Imagine Images "
-"(:file:`*.img`, :file:`*.IMG`)\"."
-msgstr ""
-"ファイル名が表示されていないならファイルの種類コンボボックス (ダイアログの下部) が正しく設定されているか確認してください.この場合は, "
-"\"Erdas Imagine Images (:file:`*.img`, :file:`*.IMG`)\". となっているか確認して下さい."
->>>>>>> 98cbb14f
-
-# be4c859253484efa92c606e377594271
+# b3e7443b82654f1286ec013810b009ed
+msgid "If the file is not listed, check if the Filetype combobox at the bottom of the dialog is set on the right type, in this case \"Erdas Imagine Images (:file:`*.img`, :file:`*.IMG`)\"."
+msgstr ""
+
 #: ../../source/docs/user_manual/introduction/getting_started.rst:141
+# 905e014809b44435b9a2bfa445bc1563
 msgid "Now click on the |mActionAddOgrLayer| :sup:`Load Vector` icon."
 msgstr ""
-"ここで |mActionAddOgrLayer| :sup:`Load Vector` アイコンをクリックします."
-
-# def7241727bb4cd79f7aef388d4ab646
+
 #: ../../source/docs/user_manual/introduction/getting_started.rst:142
-msgid ""
-"|radiobuttonon| :guilabel:`File` should be selected as Source Type in the "
-"new :guilabel:`Add Vector Layer` dialog. Now click **[Browse]** to select "
-"the vector layer."
-msgstr ""
-<<<<<<< HEAD
-":guilabel:`Add Vector Layer` ダイアログで |radiobuttonon| :guilabel:`File` が"
-"ソースタイプとして選択されている必要があります . ここで **[Browse]** をクリッ"
-"クしてベクタレイヤを選択して下さい."
-=======
-":guilabel:`Add Vector Layer` ダイアログで |radiobuttonon| :guilabel:`File` "
-"がソースタイプとして選択されている必要があります . ここで **[Browse]** をクリックしてベクタレイヤを選択して下さい."
->>>>>>> 98cbb14f
-
-# 4937f7970be547bea682b406ba0e12ca
+# f9b4c1969bea44b7aadfe1034f6df257
+msgid "|radiobuttonon| :guilabel:`File` should be selected as Source Type in the new :guilabel:`Add Vector Layer` dialog. Now click **[Browse]** to select the vector layer."
+msgstr ""
+
 #: ../../source/docs/user_manual/introduction/getting_started.rst:145
-msgid ""
-"Browse to the folder :file:`qgis_sample_data/gml/`, select \"GML\" from the "
-<<<<<<< HEAD
-"filetype combobox, then select the GML file :file:`lakes.gml` and click **"
-"[Open]**, then in Add Vector dialog click **[OK]**."
-msgstr ""
-" :file:`qgis_sample_data/gml/`,　フォルダを開いてファイルタイプコンボボックス"
-"で \"GML\" を選択して下さい.それからGMLファイル :file:`lakes.gml` を選択し **"
-"[Open]**, をクリックして下さい.そして Add Vector ダイアログで **[OK]** をク"
-"リックして下さい."
-=======
-"filetype combobox, then select the GML file :file:`lakes.gml` and click "
-"**[Open]**, then in Add Vector dialog click **[OK]**."
-msgstr ""
-" :file:`qgis_sample_data/gml/`,　フォルダを開いてファイルタイプコンボボックスで \"GML\" "
-"を選択して下さい.それからGMLファイル :file:`lakes.gml` を選択し **[Open]**, をクリックして下さい.そして Add "
-"Vector ダイアログで **[OK]** をクリックして下さい."
->>>>>>> 98cbb14f
-
-# c56be3ee460d4300af939ebb7963d9d7
+# fa4cc8ebe83d4a45b08f799327c30e01
+msgid "Browse to the folder :file:`qgis_sample_data/gml/`, select \"GML\" from the filetype combobox, then select the GML file :file:`lakes.gml` and click **[Open]**, then in Add Vector dialog click **[OK]**."
+msgstr ""
+
 #: ../../source/docs/user_manual/introduction/getting_started.rst:148
+# 4cdc880b4a6e432794ec14c12effa445
 msgid "Zoom in a bit to your favorite area with some lakes."
-msgstr "いくつかの湖が表示されている場所を拡大して下さい."
-
-# 30046a7e66f3474f9dfc0b4732ee54f7
+msgstr ""
+
 #: ../../source/docs/user_manual/introduction/getting_started.rst:149
-msgid ""
-<<<<<<< HEAD
-"Double click the :file:`lakes` layer in the map legend to open the :guilabel:"
-"`Properties` dialog."
-msgstr ""
-"地図凡例にある :file:`lakes` layer をダブルクリックして :guilabel:"
-"`Properties` ダイアログを開いて下さい."
-=======
-"Double click the :file:`lakes` layer in the map legend to open the "
-":guilabel:`Properties` dialog."
-msgstr ""
-"地図凡例にある :file:`lakes` layer をダブルクリックして :guilabel:`Properties` ダイアログを開いて下さい."
->>>>>>> 98cbb14f
-
-# afa0ea1557dc4771ac43d785db2b291c
+# e9c1af2996364339b578571f3cd73505
+msgid "Double click the :file:`lakes` layer in the map legend to open the :guilabel:`Properties` dialog."
+msgstr ""
+
 #: ../../source/docs/user_manual/introduction/getting_started.rst:151
+# e1c3f603db6e4e64be9335e222bf6494
 msgid "Click on the :guilabel:`Style` tab and select a blue as fill color."
 msgstr ""
-":guilabel:`Style` タブをクリックして塗りつぶし色として青を選択して下さい."
-
-# a9119c693bf34a3fbdb7ca476ae01643
+
 #: ../../source/docs/user_manual/introduction/getting_started.rst:152
-msgid ""
-<<<<<<< HEAD
-"Click on the :guilabel:`Labels` tab and check the |checkbox| :guilabel:"
-"`Display lables` checkbox to enable labeling. Choose NAMES field as field "
-"containing label."
-msgstr ""
-":guilabel:`Labels` タブをクリックして |checkbox| :guilabel:`Display lables` "
-"チェックボックスをチェックしてラベル表示を有効にして下さい.NAMES フィールドを"
-"ラベルが含まれているフィールドとして選択して下さい."
-=======
-"Click on the :guilabel:`Labels` tab and check the |checkbox| "
-":guilabel:`Display lables` checkbox to enable labeling. Choose NAMES field "
-"as field containing label."
-msgstr ""
-":guilabel:`Labels` タブをクリックして |checkbox| :guilabel:`Display lables` "
-"チェックボックスをチェックしてラベル表示を有効にして下さい.NAMES フィールドをラベルが含まれているフィールドとして選択して下さい."
->>>>>>> 98cbb14f
-
-# f156d92a3d4843be840d369f1a51f20c
+# f986daea380844398c90ac926c5b8b3d
+msgid "Click on the :guilabel:`Labels` tab and check the |checkbox| :guilabel:`Display lables` checkbox to enable labeling. Choose NAMES field as field containing label."
+msgstr ""
+
 #: ../../source/docs/user_manual/introduction/getting_started.rst:154
-msgid ""
-"To improve readability of labels, you can add a white buffer around them, by "
-<<<<<<< HEAD
-"clicking \"Buffer\" in the list on the left, checking |checkbox| :guilabel:"
-"`Buffer labels?` and choosing 3 as buffer size."
-msgstr ""
-"ラベルを読みやすくするために白のふちどり（バッファ)をラベルのまわりに設定する"
-"ことができます., リストの左にある \"Buffer\"をクリックして |checkbox| :"
-"guilabel:`Buffer labels?` をチェックしてください.そして 3 をバッファサイズと"
-"して選択して下さい."
-=======
-"clicking \"Buffer\" in the list on the left, checking |checkbox| "
-":guilabel:`Buffer labels?` and choosing 3 as buffer size."
-msgstr ""
-"ラベルを読みやすくするために白のふちどり（バッファ)をラベルのまわりに設定することができます., リストの左にある \"Buffer\"をクリックして "
-"|checkbox| :guilabel:`Buffer labels?` をチェックしてください.そして 3 をバッファサイズとして選択して下さい."
->>>>>>> 98cbb14f
-
-# 461bc2fd735949a980252494cd792f6f
+# 8f34da0b1cdb46668f75b56e6ba19176
+msgid "To improve readability of labels, you can add a white buffer around them, by clicking \"Buffer\" in the list on the left, checking |checkbox| :guilabel:`Buffer labels?` and choosing 3 as buffer size."
+msgstr ""
+
 #: ../../source/docs/user_manual/introduction/getting_started.rst:157
-msgid ""
-"Click **[Apply]**, check if the result looks good and finally click **[OK]**."
-<<<<<<< HEAD
-msgstr ""
-" **[Apply]**, をクリックして下さい. 結果をチェックしてよければ最後に **[OK]"
-"** をクリックして下さい."
-=======
-msgstr " **[Apply]**, をクリックして下さい. 結果をチェックしてよければ最後に **[OK]** をクリックして下さい."
->>>>>>> 98cbb14f
-
-# cee72f4396af4a2296957be748650496
+# 83e03693183e4ce89b28ab2a4b52fcba
+msgid "Click **[Apply]**, check if the result looks good and finally click **[OK]**."
+msgstr ""
+
 #: ../../source/docs/user_manual/introduction/getting_started.rst:160
-msgid ""
-"You can see how easy it is to visualize raster and vector layers in |qg|. "
-"Let's move on to the sections that follow to learn more about the available "
-"functionality, features and settings and how to use them."
-msgstr ""
-<<<<<<< HEAD
-" |qg|. でラスタレイヤとベクタレイヤの表示がどれだけ簡単かお分かりいただけたと"
-"思います. 以降のセクションに移動して,使用可能な機能,特徴,設定方法や,それらの"
-"利用方法について学習してみてください."
-=======
-" |qg|. でラスタレイヤとベクタレイヤの表示がどれだけ簡単かお分かりいただけたと思います. "
-"以降のセクションに移動して,使用可能な機能,特徴,設定方法や,それらの利用方法について学習してみてください."
->>>>>>> 98cbb14f
-
-# 40557415fe2744259b83fcd9d527f762
+# 4ce33d3285844852855d3416e80f54e6
+msgid "You can see how easy it is to visualize raster and vector layers in |qg|. Let's move on to the sections that follow to learn more about the available functionality, features and settings and how to use them."
+msgstr ""
+
 #: ../../source/docs/user_manual/introduction/getting_started.rst:167
+# 7684348ba55f4e82a9e61ce26ad6a853
 msgid "Starting and Stopping QGIS"
-msgstr "QGISの起動と終了"
-
-# b99412388de64422a7063d42343fffcd
+msgstr ""
+
 #: ../../source/docs/user_manual/introduction/getting_started.rst:169
-msgid ""
-"In Section :ref:`samplesession` you already learned how to start QGIS. We "
-"will repeat this here and you will see that QGIS also provides further "
-"command line options."
-msgstr ""
-"セクション :ref:`samplesession` ではすでに "
-"QGISの起動方法を学んだはずです.ここではさらにQGISが提供するコマンドラインオプションについて説明します."
-
-# a2af4d05afc542dda285027b2fdd6f8c
+# a911b7824cbc42a0bfc7826104042ef6
+msgid "In Section :ref:`samplesession` you already learned how to start QGIS. We will repeat this here and you will see that QGIS also provides further command line options."
+msgstr ""
+
 #: ../../source/docs/user_manual/introduction/getting_started.rst:173
-msgid ""
-"|nix| Assuming that QGIS is installed in the PATH, you can start QGIS by "
-"typing: ``qgis``  at a command prompt or by double clicking on the QGIS "
-"application link (or shortcut) on the desktop or in the application menu."
-msgstr ""
-"|nix| QGISがPATHに設定されている場所にインストールされている場合コマンド プロンプトで: ``qgis`` "
-"とタイプするかデスクトップまたはアプリケーションメニューにあるリンク（またはショートカット）をダブルクリックするとQGISを起動することができます."
-
-# fcb0a1ccc5b142dea32c16e9b879d62d
+# c9e393af595b46c49094ce6322b84ec5
+msgid "|nix| Assuming that QGIS is installed in the PATH, you can start QGIS by typing: ``qgis``  at a command prompt or by double clicking on the QGIS application link (or shortcut) on the desktop or in the application menu."
+msgstr ""
+
 #: ../../source/docs/user_manual/introduction/getting_started.rst:176
-msgid ""
-"|win| Start QGIS using the Start menu or desktop shortcut, or double click "
-"on a QGIS project file."
-msgstr ""
-"|win| スタートメニューまたはデスクトップショートカットの利用または QGISプロジェクトファイルのダブルクリックでQGISを開始できます."
-
-# 577966ffa1614dee9fa8ae88d25fa8d2
+# dc2dc55cb6d545d996bf91e31a018a60
+msgid "|win| Start QGIS using the Start menu or desktop shortcut, or double click on a QGIS project file."
+msgstr ""
+
 #: ../../source/docs/user_manual/introduction/getting_started.rst:178
-msgid ""
-"|osx| Double click the icon in your Applications folder. If you need to "
-<<<<<<< HEAD
-"start QGIS in a shell, run /path-to-installation-executable/Contents/MacOS/"
-"Qgis."
-=======
-"start QGIS in a shell, run "
-"/path-to-installation-executable/Contents/MacOS/Qgis."
->>>>>>> 98cbb14f
-msgstr ""
-"|osx| "
-"アプリケーションフォルダーにあるアイコンをダブルクリックしてください.もしshellからQGISを起動したい場合は次のコマンドを実行して下さい, "
-"/path-to-installation-executable/Contents/MacOS/Qgis."
-
-# d00398142fe840718e3ca2e662b7b15c
+# fa2790b5afd14facba3cf649f7532a4f
+msgid "|osx| Double click the icon in your Applications folder. If you need to start QGIS in a shell, run /path-to-installation-executable/Contents/MacOS/Qgis."
+msgstr ""
+
 #: ../../source/docs/user_manual/introduction/getting_started.rst:183
-msgid ""
-<<<<<<< HEAD
-"To stop QGIS, click the menu options |nix| |win| :menuselection:`File` |"
-"osx| :menuselection:`QGIS --> Quit`, or use the shortcut :kbd:`Ctrl+Q`."
-=======
-"To stop QGIS, click the menu options |nix| |win| :menuselection:`File` |osx| "
-":menuselection:`QGIS --> Quit`, or use the shortcut :kbd:`Ctrl+Q`."
->>>>>>> 98cbb14f
-msgstr ""
-"QGISを終了するためには以下のメニューオプションをクリックしてください |nix| |win| :menuselection:`File` |osx| "
-":menuselection:`QGIS --> Quit`, or またはショートカット :kbd:`Ctrl+Q`."
-
-# 8eb5c6918efb473e8b0f0c1533d837ce
+# 2d3d737e246c4e13932dc649b65d30ea
+msgid "To stop QGIS, click the menu options |nix| |win| :menuselection:`File` |osx| :menuselection:`QGIS --> Quit`, or use the shortcut :kbd:`Ctrl+Q`."
+msgstr ""
+
 #: ../../source/docs/user_manual/introduction/getting_started.rst:189
+# a02ae4593e964131836218620a85b4ba
 msgid "Command Line Options"
-msgstr "コマンドラインオプション"
-
-# c87312cc75aa4a7bb28cb6156be6abaa
+msgstr ""
+
 #: ../../source/docs/user_manual/introduction/getting_started.rst:194
-msgid ""
-"|nix| QGIS supports a number of options when started from the command line. "
-"To get a list of the options, enter ``qgis --help`` on the command line. The "
-"usage statement for QGIS is:"
-msgstr ""
-"|nix| QGIS はコマンドラインから起動すると多くのオプションを指定できます. オプションの リストはr ``qgis --help`` "
-"とコマンドラインで入力すると取得できます. QGISで利用できるステートメントは以下のとおりです:"
-
-# 50135e32b7f94206b381b6fe37c77716
+# 1016798c2e934995add539aeb79b7cf2
+msgid "|nix| QGIS supports a number of options when started from the command line. To get a list of the options, enter ``qgis --help`` on the command line. The usage statement for QGIS is:"
+msgstr ""
+
 #: ../../source/docs/user_manual/introduction/getting_started.rst:229
-msgid ""
-"**Example Using command line arguments** You can start QGIS by specifying "
-"one or more data files on the command line. For example, assuming you are in "
-"the qgis_sample_data directory, you could start QGIS with a vector layer and "
-<<<<<<< HEAD
-"a raster file set to load on startup using the following command: ``qgis ./"
-"raster/landcover.img ./gml/lakes.gml``"
-=======
-"a raster file set to load on startup using the following command: ``qgis "
-"./raster/landcover.img ./gml/lakes.gml``"
->>>>>>> 98cbb14f
-msgstr ""
-"**コマンドライン引数の例** コマンドラインで1個またはそれ以上の数のデータファイルを指定してQGISを起動することができます. "
-"たとえばqgis_sample_dataディレクトリにいると仮定して以下のコマンドでQGISをベクタレイヤとラスタファイルをロードして起動させることができます: "
-"qgis ./raster/landcover.img ./: ``qgis ./raster/landcover.img "
-"./gml/lakes.gml``"
-
-# 6a07d23c032347dbbc80667b3bbdcb97
+# 2157a4e79a5343758fd68dffd8cc0f8b
+msgid "**Example Using command line arguments** You can start QGIS by specifying one or more data files on the command line. For example, assuming you are in the qgis_sample_data directory, you could start QGIS with a vector layer and a raster file set to load on startup using the following command: ``qgis ./raster/landcover.img ./gml/lakes.gml``"
+msgstr ""
+
 #: ../../source/docs/user_manual/introduction/getting_started.rst:236
+# 2237c9e130934490a0df9512b86b762f
 msgid "**Command line option** ``--snapshot``"
-msgstr "**コマンドラインオプション** ``--snapshot``"
-
-# e5eda982cb764ee4b765598a9263f684
+msgstr ""
+
 #: ../../source/docs/user_manual/introduction/getting_started.rst:239
-msgid ""
-"This option allows you to create a snapshot in PNG format from the current "
-"view. This comes in handy when you have a lot of projects and want to "
-"generate snapshots from your data."
-msgstr ""
-"このオプションを使うとカレントビューを使ったPNG形式のスナップショットを作れます. "
-"多くのプロジェクトがある場合簡単にそれらのスナップショットを作れます."
-
-# f1029ecc8b3843c9a401cc4e743ad788
+# 83c4ae02432f496d87f2c723839bab4b
+msgid "This option allows you to create a snapshot in PNG format from the current view. This comes in handy when you have a lot of projects and want to generate snapshots from your data."
+msgstr ""
+
 #: ../../source/docs/user_manual/introduction/getting_started.rst:243
-msgid ""
-"Currently it generates a PNG-file with 800x600 pixels. This can be adapted "
-"using the ``--width`` and ``--height`` command line arguments. A filename "
-"can be added after ``--snapshot``."
-msgstr ""
-"このオプションで作成されるPNGファイルは 800x600 ピクセルのサイズになります.  ``--width`` と``--height`` "
-"をコマンドライン引数に加えることでサイズの調整ができます.  ``--snapshot``の後にファイル名を指定できます."
-
-# a451e53858d146f7975c3fd21ff5c31b
+# 419ffc6fa3d44f8490550fa749807fd2
+msgid "Currently it generates a PNG-file with 800x600 pixels. This can be adapted using the ``--width`` and ``--height`` command line arguments. A filename can be added after ``--snapshot``."
+msgstr ""
+
 #: ../../source/docs/user_manual/introduction/getting_started.rst:247
+# 8774a48d689a437b91ff6ae0cc5067f4
 msgid "**Command line option** ``--lang``"
-msgstr "**コマンドラインオプション** ``--lang``"
-
-# 6649d72a87f04fea9e21c81c1d6d7f58
+msgstr ""
+
 #: ../../source/docs/user_manual/introduction/getting_started.rst:250
-msgid ""
-"Based on your locale QGIS, selects the correct localization. If you would "
-"like to change your language, you can specify a language code. For example: "
-"``--lang=it`` starts QGIS in italian localization. A list of currently "
-<<<<<<< HEAD
-"supported languages with language code and status is provided at http://hub."
-"qgis.org/wiki/quantum-gis/GUI_Translation_Progress"
-=======
-"supported languages with language code and status is provided at "
-"http://hub.qgis.org/wiki/quantum-gis/GUI_Translation_Progress"
->>>>>>> 98cbb14f
-msgstr ""
-"QGISはシステムの地域情報にしたがって, "
-"正しいローカライぜーションを選択します.もし使用言語を変えたい場合はコマンドラインで指定することができます。たとえば: "
-"``--lang=it``を指定すると QGIS はイタリア語モードで起動します. サポートされている 言語と言語コード情報は以下のところにあります "
-"http://hub.qgis.org/wiki/quantum-gis/GUI_Translation_Progress"
-
-# 68683bf7919c47c68bac9da62b4612c3
+# 85f3375a8d674c5b8f0bf05c0fb093e8
+msgid "Based on your locale QGIS, selects the correct localization. If you would like to change your language, you can specify a language code. For example: ``--lang=it`` starts QGIS in italian localization. A list of currently supported languages with language code and status is provided at http://hub.qgis.org/wiki/quantum-gis/GUI_Translation_Progress"
+msgstr ""
+
 #: ../../source/docs/user_manual/introduction/getting_started.rst:257
+# d294c39f7efe41089fac97fcd06c217c
 msgid "**Command line option** ``--project``"
-msgstr "**コマンドラインオプション** ``--project``"
-
-# 42488714377d4a5b9e0dd6c65a8902e6
+msgstr ""
+
 #: ../../source/docs/user_manual/introduction/getting_started.rst:260
-msgid ""
-"Starting QGIS with an existing project file is also possible. Just add the "
-"command line option ``--project`` followed by your project name and QGIS "
-"will open with all layers loaded described in the given file."
-msgstr ""
-"QGISをすでに存在するプロジェクトファイルとともに起動することが可能です.それは コマンドラインに  "
-"``--project``オプションをつけてその後にプロジェクト名を追加する "
-"だけで実行できます.そうするとプロジェクトファイルに記述されたレイヤをロードして QGISが起動します."
-
-# 78592f0e242c43e0ba7e6042c2fb89e0
+# 24f9a194a4314db4bb3ccfd56d14e566
+msgid "Starting QGIS with an existing project file is also possible. Just add the command line option ``--project`` followed by your project name and QGIS will open with all layers loaded described in the given file."
+msgstr ""
+
 #: ../../source/docs/user_manual/introduction/getting_started.rst:264
+# 583f80f688244fb9988efb089bf0ec00
 msgid "**Command line option** ``--extent``"
-msgstr "**コマンドラインオプション** ``--extent``"
-
-# 2b8f1b9e532d46149d491492099c2b6f
+msgstr ""
+
 #: ../../source/docs/user_manual/introduction/getting_started.rst:267
-msgid ""
-"To start with a specific map extent use this option. You need to add the "
-"bounding box of your extent in the following order separated by a comma::"
-msgstr ""
-"ある地図の領域を指定してQGISを起動する場合はこのオプションを使います.この場合 "
-"下記のようにカンマで区切られた書式の領域指定で領域を包含する長方形を指定する 必要があります:"
-
-# fa171116e05e4df68db4fce1e2a2946a
+# 70400fe431bf4ac9b1e001189d9f7bbc
+msgid "To start with a specific map extent use this option. You need to add the bounding box of your extent in the following order separated by a comma::"
+msgstr ""
+
 #: ../../source/docs/user_manual/introduction/getting_started.rst:272
+# 1fa530cb273247f2a9e4292efaecdd00
 msgid "**Command line option** ``--nologo``"
-msgstr "**コマンドラインオプション** ``--nologo``"
-
-# 4496aa86c4a142a9a047232b1d01effb
+msgstr ""
+
 #: ../../source/docs/user_manual/introduction/getting_started.rst:275
+# 0227f0cf8109469186f16811ca7a2788
 msgid "This command line argument hides the splash screen when you start QGIS."
-msgstr "このコマンドライン引数を指定するとQGIS起動時にスプラッシュスクリーンを表示しません."
-
-# c1b96038145940deb2e1a114c1b3a764
+msgstr ""
+
 #: ../../source/docs/user_manual/introduction/getting_started.rst:277
+# 494a21a259174490a402bbf2ac526d29
 msgid "**Command line option** ``--noplugins``"
-msgstr "**コマンドラインオプション** ``--noplugins``"
-
-# 71f07c7bc7a2407aa3796c49b09c1782
+msgstr ""
+
 #: ../../source/docs/user_manual/introduction/getting_started.rst:280
-msgid ""
-"If you have trouble at startup with plugins, you can avoid loading them at "
-"startup. They will still be available in Plugins Manager after-wards."
-msgstr ""
-"起動時にプラグインのトラブルがある場合スタートアップ時にプラグインのロードを無効にすることができます.それらのプラグインは後にプラグインマネージャで有効にすることができます."
-
-# 5efc8fcced784152b0a9883b36a41d3c
+# 31ee944fb8844bfaaf1935b9bfe935f2
+msgid "If you have trouble at startup with plugins, you can avoid loading them at startup. They will still be available in Plugins Manager after-wards."
+msgstr ""
+
 #: ../../source/docs/user_manual/introduction/getting_started.rst:283
+# 4e0de582c0ac4dd4b74a2d0b5202aa01
 msgid "**Command line option** ``--nocustomization``"
-msgstr "**コマンドライン** ``--nocustomization``"
-
-# ee2e51053fe64646ad3b4c7afec3d7c0
+msgstr ""
+
 #: ../../source/docs/user_manual/introduction/getting_started.rst:286
-msgid ""
-"Using this command line argument existing GUI customization will not be "
-"applied at startup."
-<<<<<<< HEAD
-msgstr ""
-=======
-msgstr "このコマンドラインを使うと作成されたGUIカスタマイゼーションがスタート時には適用されません."
->>>>>>> 98cbb14f
-
-# fde508d746b64ad7bb371f558830221c
+# 6ed00fdd164d47639c4d91a57c5215d7
+msgid "Using this command line argument existing GUI customization will not be applied at startup."
+msgstr ""
+
 #: ../../source/docs/user_manual/introduction/getting_started.rst:289
+# f0346c8113b147a5b3146c7cbeeab455
 msgid "**Command line option** ``--optionspath``"
-msgstr "**コマンドラインオプション** ``--optionspath``"
-
-# ee760964b7ff47b2a22fb56d7dd6d031
+msgstr ""
+
 #: ../../source/docs/user_manual/introduction/getting_started.rst:291
-msgid ""
-"You can have multiple configurations and decide which one to use when "
-"starting QGIS using this option. See :ref:`gui_options` to check where does "
-"the operating system save the settings files. Presently there is no way to "
-"specify in which file where to write the settings, therefore you can create "
-"a copy of the original settings file and rename it."
-msgstr ""
-"QGISの設定情報をコンピュータ内の複数の場所に作成しておけます.そしてQGISの起動時にこのオプションを利用してどの設定を利用するのかを指定できます. "
-" :ref:`gui_options` を参照して利用しているオペレーティングシステムが "
-"どこに設定ファイルを保存しているかをチェックして下さい.現在QGISシステムでどのファイルに設定を書き込むべきかを特定する方法がありません.Presently "
-"there それゆえ新しい設定を作成する場合は既存の設定ファイルをコピーしたあとでファイルの名前を変更して下さい."
-
-# e6cc119b0f144bd483853f9e3dd31fbc
+# 3128bcd7c577499a94cec4068c4be035
+msgid "You can have multiple configurations and decide which one to use when starting QGIS using this option. See :ref:`gui_options` to check where does the operating system save the settings files. Presently there is no way to specify in which file where to write the settings, therefore you can create a copy of the original settings file and rename it."
+msgstr ""
+
 #: ../../source/docs/user_manual/introduction/getting_started.rst:297
+# 094b0ed1ed02492a92d3b40a95965596
 msgid "**Command line option** ``--configpath``"
-msgstr "**コマンドラインオプション** ``--configpath``"
-
-# 3811275738984f67a7ae7dd00e02fc60
+msgstr ""
+
 #: ../../source/docs/user_manual/introduction/getting_started.rst:300
-msgid ""
-"This option is similar to the one above, but furthermore overrides the "
-"default path (~/.qgis) for user configuration and forces QSettings to use "
-"this directory, too. This allows users to e.g. carry QGIS installation on a "
-"flash drive together with all plugins and settings"
-msgstr ""
-"このオプションは上記のオプションと似ています。しかもデフォルトパス( "
-"/.qgis)をユーザー設定でオーバーライドしてQSettingsとしてこのディレクトリを利用します. "
-"この機能はたとえばQGISの設定をＵＳＢメモリに行って,設定を持ち歩き外部で利用するような場合に利用できます"
-
-# 4746b1962ed4402c81e23c220fe49c4e
+# c66cc24517904254b66cb7f659c86b45
+msgid "This option is similar to the one above, but furthermore overrides the default path (~/.qgis) for user configuration and forces QSettings to use this directory, too. This allows users to e.g. carry QGIS installation on a flash drive together with all plugins and settings"
+msgstr ""
+
 #: ../../source/docs/user_manual/introduction/getting_started.rst:308
+# 93018cc8a32345d687cc4f034403f792
 msgid "Projects"
-msgstr "プロジェクト"
-
-# bb3eb47341c6479ab37915464aee9d22
+msgstr ""
+
 #: ../../source/docs/user_manual/introduction/getting_started.rst:310
-msgid ""
-"The state of your QGIS session is considered a Project.  QGIS works on one "
-"project at a time.  Settings are either considered as being per-project, or "
-"as a default for new projects (see Section :ref:`gui_options`). QGIS can "
-<<<<<<< HEAD
-"save the state of your workspace into a project file using the menu options :"
-"menuselection:`File -->` |mActionFileSave| :sup:`Save Project` or :"
-"menuselection:`File -->` |mActionFileSaveAs| :sup:`Save Project As`."
-msgstr ""
-=======
-"save the state of your workspace into a project file using the menu options "
-":menuselection:`File -->` |mActionFileSave| :sup:`Save Project` or "
-":menuselection:`File -->` |mActionFileSaveAs| :sup:`Save Project As`."
-msgstr ""
-"QGISではセッションの状態のことをプロジェクトとしています.QGISはある瞬間は１つのプロジェクトの上で動作します.設定はプレプロジェクトまたは新プロジェクトのデフォルト値とみなされます（セクション "
-":ref:`gui_options` 参照).QGISではあなたのワークスペースの状態をプロジェクトファイルに保存できます.この作業はメニュー "
-":menuselection:`File -->` の|mActionFileSave|  :sup:`Save Project`,またはメニュー "
-":menuselection:`File -->` の |mActionFileSaveAs| :sup:`Save Project "
-"As`で実行できます."
->>>>>>> 98cbb14f
-
-# 8d8e96973a384afa8d1edbf8938eeca4
+# 863db520fb634731a5b01b39a22f1236
+msgid "The state of your QGIS session is considered a Project.  QGIS works on one project at a time.  Settings are either considered as being per-project, or as a default for new projects (see Section :ref:`gui_options`). QGIS can save the state of your workspace into a project file using the menu options :menuselection:`File -->` |mActionFileSave| :sup:`Save Project` or :menuselection:`File -->` |mActionFileSaveAs| :sup:`Save Project As`."
+msgstr ""
+
 #: ../../source/docs/user_manual/introduction/getting_started.rst:318
-msgid ""
-<<<<<<< HEAD
-"Load saved projects into a QGIS session using :menuselection:`File -->` |"
-"mActionFileOpen| :sup:`Open Project` or :menuselection:`File --> Open Recent "
-"Project`."
-=======
-"Load saved projects into a QGIS session using :menuselection:`File -->` "
-"|mActionFileOpen| :sup:`Open Project` or :menuselection:`File --> Open "
-"Recent Project`."
->>>>>>> 98cbb14f
-msgstr ""
-"保存されたプロジェクトをQGISのセッションにロードするためには :menuselection:`File -->`メニューの "
-"|mActionFileOpen|  :sup:`Open Project`,または :menuselection:`File --> Open "
-"Recent Project` を実行してください."
-
-# 0eaaeed8620046569aaa4285fcbea8f1
+# f8062c11328c4e69bed920808e3821ff
+msgid "Load saved projects into a QGIS session using :menuselection:`File -->` |mActionFileOpen| :sup:`Open Project` or :menuselection:`File --> Open Recent Project`."
+msgstr ""
+
 #: ../../source/docs/user_manual/introduction/getting_started.rst:322
-msgid ""
-<<<<<<< HEAD
-"If you wish to clear your session and start fresh, choose :menuselection:"
-"`File -->` |mActionFileNew| :sup:`New Project`. Either of these menu options "
-"will prompt you to save the existing project if changes have been made since "
-"it was opened or last saved."
-=======
-"If you wish to clear your session and start fresh, choose "
-":menuselection:`File -->` |mActionFileNew| :sup:`New Project`. Either of "
-"these menu options will prompt you to save the existing project if changes "
-"have been made since it was opened or last saved."
->>>>>>> 98cbb14f
-msgstr ""
-"もしセッションの状態をクリアにして新規の状態にしたい場合は :menuselection:`File -->`メニューの "
-"|mActionFileNew| :sup:`New Project` "
-"を選択して下さい.オープンか最後のセーブ以降にプロジェクトに変更があった場合は,どちらのメニューでも開いているプロジェクトを保存するかどうかを聞くポップアップ画面が表示されます."
-
-# 9e9399ebcb0a4f38804e8623932d3174
+# 6c7aab6e02a14ec6b9d4b544e6b732d8
+msgid "If you wish to clear your session and start fresh, choose :menuselection:`File -->` |mActionFileNew| :sup:`New Project`. Either of these menu options will prompt you to save the existing project if changes have been made since it was opened or last saved."
+msgstr ""
+
 #: ../../source/docs/user_manual/introduction/getting_started.rst:327
+# dfb0dd735dc1437dbccb3b500f55fcc4
 msgid "The kinds of information saved in a project file include:"
-msgstr "以下の情報はプロジェクトファイルに保存されます:"
-
-# 45dadef0cf594be4894d0c245eb6eb35
+msgstr ""
+
 #: ../../source/docs/user_manual/introduction/getting_started.rst:329
+# 49f4d8e24b2e4eb9a6619bfeaa37cef6
 msgid "Layers added"
-msgstr "追加されたレイヤ群"
-
-# 7aced8fe12124cfb9eb906c09fb9b855
+msgstr ""
+
 #: ../../source/docs/user_manual/introduction/getting_started.rst:330
+# f4f05ad84b424eeda4ba071a8e648b98
 msgid "Layer properties, including symbolization"
-msgstr "シンボライゼーションを含むレイヤプロパティ"
-
-# 360acd39cc59482e86219108e5d5c30a
+msgstr ""
+
 #: ../../source/docs/user_manual/introduction/getting_started.rst:331
+# 67aa209c83ca43d8a8817b8c5550ed08
 msgid "Projection for the map view"
-msgstr "マップビューの投影法"
-
-# 696ba514a29b498db40db8efb18e2bbd
+msgstr ""
+
 #: ../../source/docs/user_manual/introduction/getting_started.rst:332
+# ee04e155aac6463d8edb7ae47bec2fce
 msgid "Last viewed extent"
-msgstr "最後に表示された領域座標"
-
-# 26f9defe530b4c988cc3a5861b33cc7f
+msgstr ""
+
 #: ../../source/docs/user_manual/introduction/getting_started.rst:334
-msgid ""
-"The project file is saved in XML format, so it is possible to edit the file "
-"outside QGIS if you know what you are doing. The file format was updated "
-"several times compared to earlier QGIS versions. Project files from older "
-"QGIS versions may not work properly anymore. To be made aware of this, in "
-"the :guilabel:`General` tab under :menuselection:`Settings --> Options` you "
-"can select:"
-msgstr ""
-"プロジェクトはXML形式で保存されます.よって,方法がわかればQGISを利用しなくてもプロジェクトファイルを編集することができます.ファイルの形式は以前のQGISのバージョンに比較すると頻繁に更新されます.古いQGISのプロジェクトファイルは適切に動作しません.この問題を解決するためには "
-":menuselection:`Settings --> Options`の :guilabel:`General`　タブで以下の選択ができます:"
-
-# ec7b566521b34bd59082b776c7091a46
+# f9ab664b6a3446d9a2d5a534098ba4b8
+msgid "The project file is saved in XML format, so it is possible to edit the file outside QGIS if you know what you are doing. The file format was updated several times compared to earlier QGIS versions. Project files from older QGIS versions may not work properly anymore. To be made aware of this, in the :guilabel:`General` tab under :menuselection:`Settings --> Options` you can select:"
+msgstr ""
+
 #: ../../source/docs/user_manual/introduction/getting_started.rst:341
+# 8d64e08b98b24b0e889ee46c9cb6b6fa
 msgid "|checkbox| :guilabel:`Prompt to save project changes when required`"
-msgstr "|checkbox| :guilabel:`Prompt to save project changes when required`"
-
-# 08b4cc1bd5d942008ac472c85af22809
+msgstr ""
+
 #: ../../source/docs/user_manual/introduction/getting_started.rst:343
-msgid ""
-"|checkbox| :guilabel:`Warn when opening a project file saved with an older "
-"version of QGIS`"
-msgstr ""
-"|checkbox| :guilabel:`Warn when opening a project file saved with an older "
-"version of QGIS`"
-
-# 685fc4cdd38c4d45ab5a751f50bd11cd
+# 45d1318d1ad646f692620f3ca6df89ee
+msgid "|checkbox| :guilabel:`Warn when opening a project file saved with an older version of QGIS`"
+msgstr ""
+
 #: ../../source/docs/user_manual/introduction/getting_started.rst:349
+# cae6b4463ca14f8fb12df9d217ee9aa1
 msgid "Output"
-msgstr "出力"
-
-# ed2e7c9ecf4b4e6daeb6c6f2c0e43d8e
+msgstr ""
+
 #: ../../source/docs/user_manual/introduction/getting_started.rst:356
-msgid ""
-"There are several ways to generate output from your QGIS session. We have "
-"discussed one already in Section :ref:`sec_projects` saving as a project "
-"file. Here is a sampling of other ways to produce output files:"
-msgstr ""
-"QGISのセッションから情報を出力する方法はたくさんあります. セクション  :ref:`sec_projects` "
-"でプロジェクトファイルに出力する方法は解説しました.ここではその他の外部ファイルに出力する方法の例を説明します:"
-
-# 9e66115cc3774a3db9421446f3446ac1
+# 5c15b7bf97ad44a9bb50a7d47b9bcae1
+msgid "There are several ways to generate output from your QGIS session. We have discussed one already in Section :ref:`sec_projects` saving as a project file. Here is a sampling of other ways to produce output files:"
+msgstr ""
+
 #: ../../source/docs/user_manual/introduction/getting_started.rst:360
-msgid ""
-"Menu option :menuselection:`File -->` |mActionSaveMapAsImage| :sup:`Save as "
-"Image` opens a file dialog where you select the name, path and type of image "
-"(PNG or JPG format). A world file with extension PNGW or JPGW saved in the "
-"same folder georeferences the image."
-msgstr ""
-":menuselection:`File -->`メニューの |mActionSaveMapAsImage| :sup:`Save as "
-"Image`を選択すると名前、pathイメージの形式(PNGまたはJPG形式）を選択するファイルダイアログが表示されます.PNGWまたはJPGWというエクステンションのワールドファイルが同じフォルダに保存されます.このファイルはイメージのジオレファランス情報が格納されます."
-
-# db7496098b9d48cd8f8915a12363dc92
+# e9a6363e23fc451aa19199527a6c9210
+msgid "Menu option :menuselection:`File -->` |mActionSaveMapAsImage| :sup:`Save as Image` opens a file dialog where you select the name, path and type of image (PNG or JPG format). A world file with extension PNGW or JPGW saved in the same folder georeferences the image."
+msgstr ""
+
 #: ../../source/docs/user_manual/introduction/getting_started.rst:364
-msgid ""
-"Menu option :menuselection:`File -->` |mActionNewComposer| :sup:`New Print "
-"Composer` opens a dialog where you can layout and print the current map "
-"canvas (see Section :ref:`label_printcomposer`)."
-<<<<<<< HEAD
-msgstr ""
-=======
-msgstr ""
-" :menuselection:`File -->`メニューの  |mActionNewComposer| :sup:`New Print "
-"Composer` "
-"を選択すると,現在表示されているマップキャンバスをレイアウトして印刷するためのダイアログが表示されます（セクション:ref:`label_printcomposer` "
-"参照）."
->>>>>>> 98cbb14f
+# b5bb0e78398d4b119288d3587273d0d4
+msgid "Menu option :menuselection:`File -->` |mActionNewComposer| :sup:`New Print Composer` opens a dialog where you can layout and print the current map canvas (see Section :ref:`label_printcomposer`)."
+msgstr ""
